--- conflicted
+++ resolved
@@ -1,7 +1,6 @@
 import scipy.stats as st
 import numpy as np
 import pandas as pd
-import os
 import time
 from allensdk.cam.findlevel import findlevel
 
@@ -10,12 +9,12 @@
                  **kwargs):
         self.cam_analysis = cam_analysis
 
+        self.experiment_id = self.cam_analysis.lims_id
         self.meta_data = self.cam_analysis.nwb.get_meta_data()
         self.Cre = self.meta_data['Cre']
         self.HVA = self.meta_data['area']
         self.depth = self.meta_data['depth']
         self.specimen = self.meta_data['specimen']
-        self.experiment_id = self.meta_data['experiment_id']
         print "Cre line:", self.Cre
         print "Targeted area:", self.HVA
         print "Specimen:", self.specimen
@@ -59,7 +58,7 @@
         spontaneous = self.cam_analysis.nwb.get_stimulus_table('spontaneous')
 
         peak_run = pd.DataFrame(index=range(self.numbercells), columns=('speed_max_sp','speed_min_sp','ptest_sp', 'mod_sp','speed_max_vis','speed_min_vis','ptest_vis', 'mod_vis'))
-        peak_run['ExperimentID'] = self.experiment_id
+        peak_run['LIMS'] = self.cam_analysis.lims_id
         peak_run['Cre'] = self.Cre   
         peak_run['HVA'] = self.HVA
         peak_run['depth'] = self.depth        
@@ -85,15 +84,15 @@
             offset = findlevel(dx_sorted,1,'up')        
             if i==0:
                 binned_dx_sp[i,0] = np.mean(dx_sorted[:offset])
-                binned_dx_sp[i,1] = np.std(dx_sorted[:offset])/np.sqrt(offset)           
+                binned_dx_sp[i,1] = np.std(dx_sorted[:offset])            
                 binned_cells_sp[:,i,0] = np.mean(celltraces_sorted_sp[:,:offset], axis=1)
-                binned_cells_sp[:,i,1] = np.std(celltraces_sorted_sp[:,:offset], axis=1)/np.sqrt(offset)
+                binned_cells_sp[:,i,1] = np.std(celltraces_sorted_sp[:,:offset], axis=1)
             else:
                 start = offset + (i-1)*binsize
                 binned_dx_sp[i,0] = np.mean(dx_sorted[start:start+binsize])
-                binned_dx_sp[i,1] = np.std(dx_sorted[start:start+binsize])
+                binned_dx_sp[i,1] = np.std(dx_sorted[start:start+binsize])/np.sqrt(binsize)
                 binned_cells_sp[:,i,0] = np.mean(celltraces_sorted_sp[:, start:start+binsize], axis=1)
-                binned_cells_sp[:,i,1] = np.std(celltraces_sorted_sp[:,start:start+binsize], axis=1)
+                binned_cells_sp[:,i,1] = np.std(celltraces_sorted_sp[:,start:start+binsize], axis=1)/np.sqrt(binsize)
         
         binned_cells_shuffled_sp = np.empty((self.numbercells, nbins, 2, 200))
         for shuf in range(200):
@@ -103,12 +102,13 @@
                 offset = findlevel(dx_sorted,1,'up')        
                 if i==0:          
                     binned_cells_shuffled_sp[:,i,0,shuf] = np.mean(celltraces_shuffled_sorted[:,:offset], axis=1)
-                    binned_cells_shuffled_sp[:,i,1,shuf] = np.std(celltraces_shuffled_sorted[:,:offset], axis=1)/np.sqrt(binsize)
+                    binned_cells_shuffled_sp[:,i,1,shuf] = np.std(celltraces_shuffled_sorted[:,:offset], axis=1)
                 else:
                     start = offset + (i-1)*binsize
                     binned_cells_shuffled_sp[:,i,0,shuf] = np.mean(celltraces_shuffled_sorted[:, start:start+binsize], axis=1)
-                    binned_cells_shuffled_sp[:,i,1,shuf] = np.std(celltraces_shuffled_sorted[:,start:start+binsize], axis=1)/np.sqrt(binsize)
+                    binned_cells_shuffled_sp[:,i,1,shuf] = np.std(celltraces_shuffled_sorted[:,start:start+binsize], axis=1)
                 
+        
         nbins = 1 + len(np.where(dx_vis>=1)[0])/binsize
         dx_sorted = dx_vis[np.argsort(dx_vis)]
         celltraces_sorted_vis = celltraces_vis[:, np.argsort(dx_vis)]
@@ -118,9 +118,9 @@
             offset = findlevel(dx_sorted,1,'up')        
             if i==0:
                 binned_dx_vis[i,0] = np.mean(dx_sorted[:offset])
-                binned_dx_vis[i,1] = np.std(dx_sorted[:offset])/np.sqrt(offset)            
+                binned_dx_vis[i,1] = np.std(dx_sorted[:offset])            
                 binned_cells_vis[:,i,0] = np.mean(celltraces_sorted_vis[:,:offset], axis=1)
-                binned_cells_vis[:,i,1] = np.std(celltraces_sorted_vis[:,:offset], axis=1)/np.sqrt(offset)
+                binned_cells_vis[:,i,1] = np.std(celltraces_sorted_vis[:,:offset], axis=1)
             else:
                 start = offset + (i-1)*binsize
                 binned_dx_vis[i,0] = np.mean(dx_sorted[start:start+binsize])
@@ -136,11 +136,11 @@
                 offset = findlevel(dx_sorted,1,'up')        
                 if i==0:          
                     binned_cells_shuffled_vis[:,i,0,shuf] = np.mean(celltraces_shuffled_sorted[:,:offset], axis=1)
-                    binned_cells_shuffled_vis[:,i,1,shuf] = np.std(celltraces_shuffled_sorted[:,:offset], axis=1)/np.sqrt(offset)
+                    binned_cells_shuffled_vis[:,i,1,shuf] = np.std(celltraces_shuffled_sorted[:,:offset], axis=1)
                 else:
                     start = offset + (i-1)*binsize
                     binned_cells_shuffled_vis[:,i,0,shuf] = np.mean(celltraces_shuffled_sorted[:, start:start+binsize], axis=1)
-                    binned_cells_shuffled_vis[:,i,1,shuf] = np.std(celltraces_shuffled_sorted[:,start:start+binsize], axis=1)/np.sqrt(binsize)
+                    binned_cells_shuffled_vis[:,i,1,shuf] = np.std(celltraces_shuffled_sorted[:,start:start+binsize], axis=1)
          
         shuffled_variance_sp = binned_cells_shuffled_sp[:,:,0,:].std(axis=1)**2
         variance_threshold_sp = np.percentile(shuffled_variance_sp, 99.9, axis=1)
@@ -150,49 +150,67 @@
         shuffled_variance_vis = binned_cells_shuffled_vis[:,:,0,:].std(axis=1)**2
         variance_threshold_vis = np.percentile(shuffled_variance_vis, 99.9, axis=1)
         response_variance_vis = binned_cells_vis[:,:,0].std(axis=1)**2
+#        for nc in range(self.numbercells):
+#            if response_variance_vis[nc]>variance_threshold_vis[nc]:
+#                peak.mod_vis[nc] = True
+#            if response_variance_vis[nc]<=variance_threshold_vis[nc]:
+#                peak.mod_vis[nc] = False
+#            if response_variance_sp[nc]>variance_threshold_sp[nc]:
+#                peak.mod_sp[nc] = True
+#            if repsonse_variance_sp[nc]<=variance_threshold_sp[nc]:
+#                peak.mod_sp[nc] = False
+        
+#        if (100*float(len(np.where(self.dxcm>2)[0]))/len(self.dxcm))>2.:
+#             run_start = findlevels(self.dxcm, threshold=2, window=10, direction='up')
+#             cell_run = np.empty((len(run_start),self.numbercells,60))
+#             del_pts = []
+#             for i,v in enumerate(run_start):
+#                 if v>30:
+#                     cell_run[i,:,:] = self.celltraces_dff[:,v-30:v+30]
+#                 else:
+#                     del_pts.append(i)
+#             cell_run = np.delete(cell_run,del_pts,axis=0)
          
         for nc in range(self.numbercells):
             if response_variance_vis[nc]>variance_threshold_vis[nc]:
-                peak_run.mod_vis.iloc[nc] = True
+                peak_run.mod_vis[nc] = True
             if response_variance_vis[nc]<=variance_threshold_vis[nc]:
-                peak_run.mod_vis.iloc[nc] = False
+                peak_run.mod_vis[nc] = False
             if response_variance_sp[nc]>variance_threshold_sp[nc]:
-                peak_run.mod_sp.iloc[nc] = True
+                peak_run.mod_sp[nc] = True
             if response_variance_sp[nc]<=variance_threshold_sp[nc]:
-                peak_run.mod_sp.iloc[nc] = False
+                peak_run.mod_sp[nc] = False
             temp = binned_cells_sp[nc,:,0]
             start_max = temp.argmax()
-            peak_run.speed_max_sp.iloc[nc] = binned_dx_sp[start_max,0]
+            peak_run.speed_max_sp[nc] = binned_dx_sp[start_max,0]
             start_min = temp.argmin()
-            peak_run.speed_min_sp.iloc[nc] = binned_dx_sp[start_min,0]
+            peak_run.speed_min_sp[nc] = binned_dx_sp[start_min,0]
             if peak_run.speed_max_sp[nc]>peak_run.speed_min_sp[nc]:
                 test_values = celltraces_sorted_sp[nc,start_max*binsize:(start_max+1)*binsize]
                 other_values = np.delete(celltraces_sorted_sp[nc,:], range(start_max*binsize, (start_max+1)*binsize))
-#                (_ ,peak_run.ptest_sp.iloc[nc]) = st.ks_2samp(test_values, other_values)
+                (_ ,peak_run.ptest_sp[nc]) = st.ks_2samp(test_values, other_values)
             else:
                 test_values = celltraces_sorted_sp[nc,start_min*binsize:(start_min+1)*binsize]
                 other_values = np.delete(celltraces_sorted_sp[nc,:], range(start_min*binsize, (start_min+1)*binsize))
-            (_ ,peak_run.ptest_sp.iloc[nc]) = st.ks_2samp(test_values, other_values)
+                (_ ,peak_run.ptest_sp[nc]) = st.ks_2samp(test_values, other_values)
             temp = binned_cells_vis[nc,:,0]
             start_max = temp.argmax()
-            peak_run.speed_max_vis.iloc[nc] = binned_dx_vis[start_max,0]
+            peak_run.speed_max_vis[nc] = binned_dx_vis[start_max,0]
             start_min = temp.argmin()
-            peak_run.speed_min_vis.iloc[nc] = binned_dx_vis[start_min,0]
+            peak_run.speed_min_vis[nc] = binned_dx_vis[start_min,0]
             if peak_run.speed_max_vis[nc]>peak_run.speed_min_vis[nc]:
                 test_values = celltraces_sorted_vis[nc,start_max*binsize:(start_max+1)*binsize]
                 other_values = np.delete(celltraces_sorted_vis[nc,:], range(start_max*binsize, (start_max+1)*binsize))
             else:  
                 test_values = celltraces_sorted_vis[nc,start_min*binsize:(start_min+1)*binsize]
                 other_values = np.delete(celltraces_sorted_vis[nc,:], range(start_min*binsize, (start_min+1)*binsize))
-            (_ ,peak_run.ptest_vis.iloc[nc]) = st.ks_2samp(test_values, other_values)
-        
-<<<<<<< HEAD
+            (_ ,peak_run.ptest_vis[nc]) = st.ks_2samp(test_values, other_values)
+#             (_, peak_run.rta_ptest[nc]) = st.ks_2samp(cell_run[:,nc,:30].flatten(), cell_run[:,nc,30:].flatten())
+#             (_, peak_run.rta_modulation[nc]) = cell_run[:,nc,30:].flatten().mean() / cell_run[:,nc,:30].flatten().mean()
+        
         # TODO, where to save this one?
         #peak_run.to_csv(os.path.join(self.savepath, 'peak_Speed.csv'))             
-=======
-#        peak_run.to_csv(os.path.join(self.savepath, 'peak_Speed.csv'))
         #TODO: why doesn't this save?  it says the file doesn't exist, but I'm trying to create it here.  Worked in previous version           
->>>>>>> 32f96276
         return binned_dx_sp, binned_cells_sp, binned_dx_vis, binned_cells_vis, peak_run
 
     def getSweepResponse(self):
@@ -204,6 +222,10 @@
             (_, p) = st.f_oneway(x[:self.interlength], x[self.interlength:self.interlength+self.sweeplength+self.extralength])
             return p
             
+#        if self.h5path != None:
+#            sweep_response = pd.read_hdf(self.h5path, 'sweep_response')
+#            mean_sweep_response = pd.read_hdf(self.h5path, 'mean_sweep_response')
+#        else:
         print 'Calculating responses for each sweep'        
         sweep_response = pd.DataFrame(index=self.stim_table.index.values, columns=np.array(range(self.numbercells+1)).astype(str))
         sweep_response.rename(columns={str(self.numbercells) : 'dx'}, inplace=True)
@@ -220,34 +242,34 @@
         pval = sweep_response.applymap(doPvalue)
         return sweep_response, mean_sweep_response, pval            
         
-#    def testPtest(self):
-#        '''running new ptest'''
-#        test = pd.DataFrame(index=self.sweeptable.index.values, columns=np.array(range(self.numbercells)).astype(str))
-#        for nc in range(self.numbercells):        
-#            for index, row in self.sweeptable.iterrows():
-#                ori=row['Ori']
-#                tf=row['TF']
-#                test[str(nc)][index] = self.mean_sweep_response[(self.sync_table['TF']==tf)&(self.sync_table['Ori']==ori)][str(nc)]
-#        ptest = []
-#        for nc in range(self.numbercells):
-#            groups = []
-#            for index,row in test.iterrows():
-#                groups.append(test[str(nc)][index])
-#                (_,p) = st.f_oneway(*groups)
-#            ptest.append(p)
-#        ptest = np.array(ptest)
-#        cells = list(np.where(ptest<0.01)[0])
-#        print "# cells: " + str(len(ptest))
-#        print "# significant cells: " + str(len(cells))
-#        return ptest, cells
-#    
-#    def Ptest(self):
-#        ptest = np.empty((self.numbercells))
-#        for nc in range(self.numbercells):
-#            groups = []
-#            for ori in self.orivals:
-#                for tf in self.tfvals:
-#                    groups.append(self.mean_sweep_response[(self.stim_table.temporal_frequency==tf)&(self.stim_table.orientation==ori)][str(nc)])
-#            _,p = st.f_oneway(*groups)
-#            ptest[nc] = p
-#        return ptest+    def testPtest(self):
+        '''running new ptest'''
+        test = pd.DataFrame(index=self.sweeptable.index.values, columns=np.array(range(self.numbercells)).astype(str))
+        for nc in range(self.numbercells):        
+            for index, row in self.sweeptable.iterrows():
+                ori=row['Ori']
+                tf=row['TF']
+                test[str(nc)][index] = self.mean_sweep_response[(self.sync_table['TF']==tf)&(self.sync_table['Ori']==ori)][str(nc)]
+        ptest = []
+        for nc in range(self.numbercells):
+            groups = []
+            for index,row in test.iterrows():
+                groups.append(test[str(nc)][index])
+                (_,p) = st.f_oneway(*groups)
+            ptest.append(p)
+        ptest = np.array(ptest)
+        cells = list(np.where(ptest<0.01)[0])
+        print "# cells: " + str(len(ptest))
+        print "# significant cells: " + str(len(cells))
+        return ptest, cells
+    
+    def Ptest(self):
+        ptest = np.empty((self.numbercells))
+        for nc in range(self.numbercells):
+            groups = []
+            for ori in self.orivals:
+                for tf in self.tfvals:
+                    groups.append(self.mean_sweep_response[(self.stim_table.temporal_frequency==tf)&(self.stim_table.orientation==ori)][str(nc)])
+            _,p = st.f_oneway(*groups)
+            ptest[nc] = p
+        return ptest