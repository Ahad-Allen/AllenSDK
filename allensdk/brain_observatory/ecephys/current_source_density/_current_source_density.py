import logging

import numpy as np
import pandas as pd

from typing import Callable, List, Optional, Tuple

from ._interpolation_utils import regular_grid_extractor_factory


def extract_trial_windows(
    stimulus_table: pd.DataFrame, stimulus_name: str,
    time_step: float, pre_stimulus_time: float, post_stimulus_time: float,
    num_trials: Optional[int] = None,
    stimulus_index: Optional[int] = None,
    name_field: str = 'stimulus_name', index_field: str = 'stimulus_index',
    start_field: str = 'Start', end_field: str = 'End'
) -> Tuple[List[np.ndarray], np.ndarray]:
    '''Obtains time interval surrounding stimulus sweep onsets

    Parameters
    ----------
    stimulus_table : pandas.DataFrame
        Each row is a stimulus sweep. Columns report stimulus name and
        parameters for that sweep, as well as its start and end times.
    stimulus_name : str
        Obtain sweeps from stimuli with this name
        (identifies the kind of stimulus presented).
    stimulus_index : Optional[int], optional
        Obtain sweeps from stimuli with this index
        (used to disambiguate presentations of stimuli with the same name),
        by default None.
    time_step : float
        Specifies the step of the resulting temporal domain (seconds).
    pre_stimulus_time : float
        How far before stimulus onset to begin the temporal domain (seconds).
    post_stimulus_time : float
        How far after stimulus onset to end the temporal domain
        (exclusive, seconds).
    num_trials : Optional[int], optional
        A window will be computed for this many sweeps, by default None
    name_field : str, optional
        Column from which to extract stimulus name, by default 'stimulus_name'
    index_field : str, optional
        Column from which to extract stimulus index,
        by default 'stimulus_index'
    start_field : str, optional
        Column from which to extract start times, by default 'Start'
    end_field : str, optional
        Column from which to extract end times, by default 'End'

    Returns
    -------
    Tuple[trial_windows, relative_times]
        trial_windows : List[numpy.ndarray]
            For each trial, an array of timestamps surrounding that
            trial's onset.
        relative_times : numpy.ndarray
            The basic time domain, centered on 0.
    '''

    if stimulus_index is None:
        stimulus_index = np.amin(stimulus_table[stimulus_table[name_field]
                                 == stimulus_name][index_field].values)

    stimulus_name_mask = (stimulus_table[name_field] == stimulus_name)
    stimulus_index_mask = (stimulus_table[index_field] == stimulus_index)
    trials = stimulus_table[stimulus_name_mask & stimulus_index_mask]

    if num_trials is not None:
        trials = trials.iloc[:num_trials, :]
    trials = trials.to_dict('record')

    relative_times = np.arange(-pre_stimulus_time,
                               post_stimulus_time,
                               time_step)
    trial_windows = [relative_times + trial[start_field] for trial in trials]

    msg = 'calculated relative timestamps: {} ({} timestamps per trial)'
    logging.info(msg.format(relative_times, len(relative_times)))
    msg = 'setup {} trial windows spanning {} to {}'
    logging.info(msg.format(len(trial_windows),
                            trial_windows[0][0],
                            trial_windows[-1][-1]))
    return (trial_windows, relative_times)


def accumulate_lfp_data(timestamps: np.ndarray, lfp_raw: np.ndarray,
                        lfp_channels: np.ndarray,
                        trial_windows: List[np.ndarray],
                        volts_per_bit: float = 1.0,
                        extractor_factory: Callable = (
                            regular_grid_extractor_factory)
                        ) -> np.ndarray:
    ''' Extracts slices of LFP data at defined channels and times.

    Parameters
    ----------
    timestamps : numpy.ndarray
        Associates LFP sample indices with times in seconds.
    lfp_raw : numpy.ndarray
        Dimensions are samples X channels.
    lfp_channels : numpy.ndarray
        Indices of channels to be used in accumulation
    trial_windows : List[numpy.ndarray]
        Each window is a list of times from which LFP data will be extracted.
    volts_per_bit: float, optional
        Scaling factor for raw integers into microvolts, defaults to 1.0
        (no conversion)
    extractor_factory: Callable
        The LFP extractor function to use, defaults to
        regular_grid_extractor_factory

    Returns
    -------
    accumulated : numpy.ndarray
        Extracted data. Dimensions are trials X channels X samples

    '''

    num_samples = min(len(tw) for tw in trial_windows)
    num_trials = len(trial_windows)
    num_channels = len(lfp_channels)

    accumulated = np.zeros((num_trials, num_channels, num_samples),
                           dtype=lfp_raw.dtype)

    for channel_idx, chan in enumerate(lfp_channels):
        logging.info('extracting lfp for channel {}'.format(chan))
        extractor = extractor_factory(timestamps, lfp_raw, chan)

        for trial_index, trial_window in enumerate(trial_windows):
            current = extractor(trial_window)[:num_samples]

            if np.issubdtype(accumulated.dtype, np.integer):
                current = np.around(current).astype(accumulated.dtype)
            accumulated[trial_index, channel_idx, :] = current

    msg = 'extracted lfp data for {} trials, {} channels, and {} samples'
    logging.info(msg.format(*accumulated.shape))
    return accumulated * volts_per_bit

<<<<<<< HEAD
    
def compute_csd(accumulated_lfp, channels=None, missing_channels=None, spacing=0.04):
    ''' Compute current source density for a subset of channels on a neuropixels probe.
        ref: Calculate CSD based on Stoelzel et al. (Swadlow) 2009. 
             Positive is sink and negative is source.
             duplicate first and last depth as per Stoelzel et al. (Swadlow) 2009.
=======

def compute_csd(trial_mean_lfp: np.ndarray,
                spacing: float) -> Tuple[np.ndarray, np.ndarray]:
    '''Compute current source density for real or virtual channels from
    a neuropixels probe.

    Uses the numerical approximation to the Laplacian, after Pitts (1952).
>>>>>>> f15e3215

    Parameters
    ----------
    trial_mean_lfp: numpy.ndarray
        LFP traces surrounding presentation of a common stimulus that
        have been averaged over trials. Dimensions are channels X time samples.
    spacing : float
        Distance between channels, in millimeters. This spacing may be
        physical distances between channels or a virtual distance if channels
        have been interpolated to new virtual positions.

    Returns
    -------
    Tuple[csd, csd_channels]:
        csd : numpy.ndarray
            Current source density. Dimensions are channels X time samples.
        csd_channels: numpy.ndarray
            Array of channel indices for CSD.
    '''

    # Need to pad lfp channels for Laplacian approx.
    padded_lfp = np.pad(trial_mean_lfp,
                        pad_width=((1, 1), (0, 0)),
                        mode='edge')

    csd = (1 / (spacing ** 2)) * (padded_lfp[2:, :]
                                  - (2 * padded_lfp[1:-1, :])
                                  + padded_lfp[:-2, :])

    csd_channels = np.arange(0, trial_mean_lfp.shape[0])

    return (csd, csd_channels)<|MERGE_RESOLUTION|>--- conflicted
+++ resolved
@@ -140,14 +140,6 @@
     logging.info(msg.format(*accumulated.shape))
     return accumulated * volts_per_bit
 
-<<<<<<< HEAD
-    
-def compute_csd(accumulated_lfp, channels=None, missing_channels=None, spacing=0.04):
-    ''' Compute current source density for a subset of channels on a neuropixels probe.
-        ref: Calculate CSD based on Stoelzel et al. (Swadlow) 2009. 
-             Positive is sink and negative is source.
-             duplicate first and last depth as per Stoelzel et al. (Swadlow) 2009.
-=======
 
 def compute_csd(trial_mean_lfp: np.ndarray,
                 spacing: float) -> Tuple[np.ndarray, np.ndarray]:
@@ -155,7 +147,6 @@
     a neuropixels probe.
 
     Uses the numerical approximation to the Laplacian, after Pitts (1952).
->>>>>>> f15e3215
 
     Parameters
     ----------
