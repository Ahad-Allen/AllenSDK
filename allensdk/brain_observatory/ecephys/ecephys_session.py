import warnings
from collections.abc import Collection

import xarray as xr
import numpy as np
import pandas as pd
import scipy.stats

from allensdk.core.lazy_property import LazyPropertyMixin
from allensdk.brain_observatory.ecephys.ecephys_session_api import EcephysSessionApi, EcephysNwbSessionApi, EcephysNwb1Api


NON_STIMULUS_PARAMETERS = tuple([
    'start_time',
    'stop_time',
    'duration',
    'stimulus_block',
    "stimulus_condition_id"
]) # stimulus_presentation column names not describing a parameter of a stimulus


class EcephysSession(LazyPropertyMixin):
    ''' Represents data from a single EcephysSession

    Attributes
    ----------
    units : pd.Dataframe
        A table whose rows are sorted units (putative neurons) and whose columns are characteristics 
        of those units.
        Index is:
            unit_id : int
                Unique integer identifier for this unit.
        Columns are:
            firing_rate : float
                This unit's firing rate (spikes / s) calculated over the window of that unit's activity 
                (the time from its first detected spike to its last).
            isi_violations : float
                Estamate of this unit's contamination rate (larger means that more of the spikes assigned 
                to this unit probably originated from other neurons). Calculated as a ratio of the firing 
                rate of the unit over periods where spikes would be isi-violating vs the total firing 
                rate of the unit.
            peak_channel_id : int
                Unique integer identifier for this unit's peak channel (the channel on which this 
                unit's responses were greatest)
            snr : float
                Signal to noise ratio for this unit.
            probe_horizontal_position :  numeric
                The horizontal (short-axis) position of this unit's peak channel in microns.
            probe_vertical_position : numeric
                The vertical (long-axis, lower values are closer to the probe base) position of 
                this unit's peak channel in microns.
            probe_id : int
                Unique integer identifier for this unit's probe.
            probe_description : str
                Human-readable description carrying miscellaneous information about this unit's probe.
            location : str
                Gross-scale location of this unit's probe.
    spike_times : dict
        Maps integer unit ids to arrays of spike times (float) for those units.
    running_speed : RunningSpeed
        NamedTuple with two fields
            timestamps : numpy.ndarray
                Timestamps of running speed data samples
            values : np.ndarray
                Running speed of the experimental subject (in cm / s).
    mean_waveforms : dict
        Maps integer unit ids to xarray.DataArrays containing mean spike waveforms for that unit.
    stimulus_presentations : pd.DataFrame
        Table whose rows are stimulus presentations and whose columns are presentation characteristics. 
        A stimulus presentation is the smallest unit of distinct stimulus presentation and lasts for 
        (usually) 1 60hz frame. Since not all parameters are relevant to all stimuli, this table 
        contains many 'null' values.
        Index is
            stimulus_presentation_id : int
                Unique identifier for this stimulus presentation
        Columns are
            start_time :  float
                Time (s) at which this presentation began
            stop_time : float
                Time (s) at which this presentation ended
            duration : float
                stop_time - start_time (s). Included for convenience.
            stimulus_name : str
                Identifies the stimulus family (e.g. "drifting_gratings" or "natural_movie_3") used 
                for this presentation. The stimulus family, along with relevant parameter values, provides the 
                information required to reconstruct the stimulus presented during this presentation. The empty 
                string indicates a blank period.
            stimulus_block : numeric
                A stimulus block is made by sequentially presenting presentations from the same stimulus family. 
                This value is the index of the block which contains this presentation. During a blank period, 
                this is 'null'.
            TF : float
                Temporal frequency, or 'null' when not appropriate.
            SF : float
                Spatial frequency, or 'null' when not appropriate
            Ori : float
                Orientation (in degrees) or 'null' when not appropriate
            Contrast : float
            Pos_x : float
            Pos_y : float
            Color : numeric
            Image : numeric
            Phase : float
            stimulus_condition_id : integer
                identifies the session-unique stimulus condition (permutation of parameters) to which this presentation 
                belongs
    stimulus_conditions : pd.DataFrame
        Each row is a unique permutation (within this session) of stimulus parameters presented during this experiment. 
        Columns are as stimulus presentations, sans start_time, end_time, stimulus_block, and duration.
    inter_presentation_intervals : pd.DataFrame
        The elapsed time between each immediately sequential pair of stimulus presentations. This is a dataframe with a 
        two-level multiindex (levels are 'from_presentation_id' and 'to_presentation_id'). It has a single column, 
        'interval', which reports the elapsed time between the two presentations in seconds on the experiment's master 
        clock.

    '''


    @property
    def num_units(self):
        return self.units.shape[0]


    @property
    def num_probes(self):
        return self.probes.shape[0]


    @property
    def num_channels(self):
        return self.channels.shape[0]


    @property
    def num_stimulus_presentations(self):
        return self.stimulus_presentations.shape[0]


    @property
    def stimulus_names(self):
        return self.stimulus_presentations['stimulus_name'].unique().tolist()

    @property
    def stimulus_conditions(self):
        self.stimulus_presentations
        return self._stimulus_conditions


    def __init__(self, api, **kwargs):
        self.api: EcephysSessionApi = api

        self.ecephys_session_id = self.LazyProperty(self.api.get_ecephys_session_id)
        self.running_speed= self.LazyProperty(self.api.get_running_speed)
        self.mean_waveforms = self.LazyProperty(self.api.get_mean_waveforms, wrappers=[self._build_mean_waveforms])
        self.spike_times = self.LazyProperty(self.api.get_spike_times, wrappers=[self._build_spike_times])

        self.probes = self.LazyProperty(self.api.get_probes)
        self.channels = self.LazyProperty(self.api.get_channels)

        self.stimulus_presentations = self.LazyProperty(self.api.get_stimulus_presentations, wrappers=[self._build_stimulus_presentations])
        self.units = self.LazyProperty(self.api.get_units, wrappers=[self._build_units_table])
        self.inter_presentation_intervals = self.LazyProperty(self._build_inter_presentation_intervals)


    def get_current_source_density(self, probe_id):
        """ Obtain current source density (CSD) image for this probe. Please see
        allensdk.brain_observatory.ecephys.current_source_density for details and implementation of our current 
        source density calculation. Briefly:
        - we use a 2D method for csd calculation
        - csd is calculated relative to flash stimulus onset

        Parameters
        ----------
        probe_id : int
            identify the probe whose CSD data ought to be loaded

        Returns
        -------
        xr.DataArray :
            dimensions are channel (id) and time (seconds, relative to stimulus onset). Values are current source 
            density assessed on that channel at that time (V/s^2)

        """

        return self.api.get_current_source_density(probe_id)


    def get_lfp(self, probe_id):
        ''' Load an xarray DataArray with LFP data from channels on a single probe

        Parameters
        ----------
        probe_id : int
            identify the probe whose LFP data ought to be loaded

        Returns
        -------
        xr.DataArray :
            dimensions are channel (id) and time (seconds). Values are sampled LFP data.

        Notes
        -----
        Unlike many other data access methods on this class. This one does not cache the loaded data in memory due to 
        the large size of the LFP data.

        '''

        return self.api.get_lfp(probe_id)


    def get_inter_presentation_intervals_for_stimulus(self, stimulus_names):
        ''' Get a subset of this session's inter-presentation intervals, filtered by stimulus name.

        Parameters
        ----------
        stimulus_names : array-like of str
            The names of stimuli to include in the output.

        Returns
        -------
        pd.DataFrame : 
            inter-presentation intervals, filtered to the requested stimulus names.

        '''

        stimulus_names = warn_on_scalar(stimulus_names, f'expected stimulus_names to be a collection (list-like), but found {type(stimulus_names)}: {stimulus_names}')
        filtered_presentations = self.stimulus_presentations[self.stimulus_presentations['stimulus_name'].isin(stimulus_names)]
        filtered_ids = set(filtered_presentations.index.values)

        return self.inter_presentation_intervals[
            (self.inter_presentation_intervals.index.isin(filtered_ids, level='from_presentation_id'))
            & (self.inter_presentation_intervals.index.isin(filtered_ids, level='to_presentation_id'))
        ]


    def get_presentations_for_stimulus(self, stimulus_names):
        '''Get a subset of stimulus presentations by name, with irrelevant parameters filtered off

        Parameters
        ----------
        stimulus_names : array-like of str
            The names of stimuli to include in the output.

        Returns
        -------
        pd.DataFrame :
            Rows are filtered presentations, columns are the relevant subset of stimulus parameters

        '''

        stimulus_names = warn_on_scalar(stimulus_names, f'expected stimulus_names to be a collection (list-like), but found {type(stimulus_names)}: {stimulus_names}')
        filtered_presentations = self.stimulus_presentations[self.stimulus_presentations['stimulus_name'].isin(stimulus_names)]
        return removed_unused_stimulus_presentation_columns(filtered_presentations)


    def presentationwise_spike_counts(
        self, 
        bin_edges, 
        stimulus_presentation_ids, 
        unit_ids, 
        binarize=False, 
        dtype=None, 
        large_bin_size_threshold=0.001,
        time_domain_callback=None
    ):
        ''' Build a dataset of spike counts surrounding stimulus onset per unit and stimulus frame.

        Parameters
        ---------
        bin_edges : numpy.ndarray
            Spikes will be counted into the bins defined by these edges. Values are in seconds, relative 
            to stimulus onset.
        stimulus_presentation_ids : array-like
            Filter to these stimulus presentations
        unit_ids : array-like
            Filter to these units
        binarize : bool, optional
            If true, all counts greater than 0 will be treated as 1. This results in lower storage overhead, 
            but is only reasonable if bin sizes are fine (<= 1 millisecond).
        large_bin_size_threshold : float, optional
            If binarize is True and the largest bin width is greater than this value, a warning will be emitted.
        time_domain_callback : callable, optional
            The time domain is a numpy array whose values are trial-aligned bin 
            edges (each row is aligned to a different trial). This optional function will be 
            applied to the time domain before counting spikes.

        Returns
        -------
        xarray.Dataset :
            Contains a data array named spike_counts whose dimensions are stimulus presentation, unit, 
            and time bin and whose values are spike counts.

        '''

        stimulus_presentations = self._filter_owned_df('stimulus_presentations', ids=stimulus_presentation_ids)
        units = self._filter_owned_df('units', ids=unit_ids)

        largest_bin_size = np.amax(np.diff(bin_edges))
        if binarize and largest_bin_size > large_bin_size_threshold:
            warnings.warn(
                f'You\'ve elected to binarize spike counts, but your maximum bin width is {largest_bin_size:2.5f} seconds. '
                'Binarizing spike counts with such a large bin width can cause significant loss of accuracy! '
                f'Please consider only binarizing spike counts when your bins are <= {large_bin_size_threshold} seconds wide.'
            )

        bin_edges = np.array(bin_edges)
        domain = build_time_window_domain(bin_edges, stimulus_presentations['start_time'].values, callback=time_domain_callback)
        tiled_data = np.zeros(
            (domain.shape[0], domain.shape[1], units.shape[0]), 
            dtype=(np.uint8 if binarize else np.uint16) if dtype is None else dtype
        )

        for ii, unit_id in enumerate(np.array(units.index.values)):
            data = self.spike_times[unit_id]
            flat_indices = np.searchsorted(domain.flat, data)

            unique, counts = np.unique(flat_indices, return_counts=True)
            valid = np.where( 
                (unique % len(bin_edges) != 0) 
                & (unique >= 0) 
                & (unique <= domain.size) 
            )

            unique = unique[valid]
            counts = counts[valid]

            tiled_data[:, :, ii].flat[unique] = counts > 0 if binarize else counts

        tiled_data = xr.DataArray(
            data=tiled_data[:, 1:, :], 
            coords={
                'stimulus_presentation_id': stimulus_presentations.index.values,
                'time_relative_to_stimulus_onset': bin_edges[:-1] + np.diff(bin_edges) / 2,
                'unit_id': units.index.values
            },
            dims=['stimulus_presentation_id', 'time_relative_to_stimulus_onset', 'unit_id']
        )

        return xr.Dataset(data_vars={'spike_counts': tiled_data})


    def presentationwise_spike_times(self, stimulus_presentation_ids=None, unit_ids=None):
        ''' Produce a table associating spike times with units and stimulus presentations

        Parameters
        ----------
        stimulus_presentation_ids : array-like
            Filter to these stimulus presentations
        unit_ids : array-like
            Filter to these units

        Returns
        -------
        pandas.DataFrame : 
        Index is
            spike_time : float
                On the session's master clock.
        Columns are
            stimulus_presentation_id : int
                The stimulus presentation on which this spike occurred.
            unit_id : int
                The unit that emitted this spike.
        '''

        stimulus_presentations = self._filter_owned_df('stimulus_presentations', ids=stimulus_presentation_ids)
        units = self._filter_owned_df('units', ids=unit_ids)

        presentation_times = np.zeros([stimulus_presentations.shape[0] * 2])
        presentation_times[::2] = np.array(stimulus_presentations['start_time'])
        presentation_times[1::2] = np.array(stimulus_presentations['stop_time'])
        all_presentation_ids = np.array(stimulus_presentations.index.values)

        presentation_ids = []
        unit_ids = []
        spike_times = []

        for ii, unit_id in enumerate(units.index.values):
            data = self.spike_times[unit_id]
            indices = np.searchsorted(presentation_times, data) - 1

            index_valid = indices % 2 == 0
            presentations = all_presentation_ids[np.floor(indices / 2).astype(int)]

            sorder = np.argsort(presentations)
            presentations = presentations[sorder]
            index_valid = index_valid[sorder]
            data = data[sorder]

            changes = np.where(np.ediff1d(presentations, to_begin=1, to_end=1))[0]
            for ii, jj in zip(changes[:-1], changes[1:]):
                values = data[ii:jj][index_valid[ii:jj]]
                if values.size == 0:
                    continue

                unit_ids.append(np.zeros([values.size]) + unit_id)
                presentation_ids.append(np.zeros([values.size]) + presentations[ii])
                spike_times.append(values)

        return pd.DataFrame({
            'stimulus_presentation_id': np.concatenate(presentation_ids).astype(int),
            'unit_id': np.concatenate(unit_ids).astype(int)
        }, index=pd.Index(np.concatenate(spike_times), name='spike_time')).sort_values('spike_time', axis=0)


    def conditionwise_spike_statistics(self, stimulus_presentation_ids=None, unit_ids=None):
        """ Produce summary statistics for each distinct stimulus condition

        Parameters
        ----------
        stimulus_presentation_ids : array-like
            identifies stimulus presentations from which spikes will be considered
        unit_ids : array-like
            identifies units whose spikes will be considered

        Returns
        -------
        pd.DataFrame :
            Rows are indexed by unit id and stimulus condition id. Values are summary statistics describing spikes 
            emitted by a specific unit across presentations within a specific condition.

        """

        presentations = self.stimulus_presentations.loc[stimulus_presentation_ids, ["stimulus_condition_id"]]
        spikes = self.presentationwise_spike_times(
            stimulus_presentation_ids=stimulus_presentation_ids, unit_ids=unit_ids
        )

        spike_counts = spikes.copy()
        spike_counts["spike_count"] = np.zeros(spike_counts.shape[0])
        spike_counts = spike_counts.groupby(["stimulus_presentation_id", "unit_id"]).count()

        sp = pd.merge(spike_counts, presentations, left_on="stimulus_presentation_id", right_index=True, how="right")
        sp.reset_index(level="stimulus_presentation_id", inplace=True)

        summary = []
        for ind, gr in sp.groupby(["stimulus_condition_id", "unit_id"]):
            summary.append({
                "stimulus_condition_id": ind[0],
                "unit_id": ind[1],
                "spike_count": gr["spike_count"].sum(),
                "stimulus_presentation_count": gr.shape[0],
                "spike_mean": np.mean(gr["spike_count"].values),
                "spike_std": np.std(gr["spike_count"].values, ddof=1),
                "spike_sem": scipy.stats.sem(gr["spike_count"].values)
            })

        return pd.DataFrame(summary).set_index(keys=["unit_id", "stimulus_condition_id"])


    def get_stimulus_parameter_values(self, stimulus_presentation_ids=None, drop_nulls=True):
        ''' For each stimulus parameter, report the unique values taken on by that 
        parameter throughout the course of the  session.

        Parameters
        ----------
        stimulus_presentation_ids : array-like, optional
            If provided, only parameter values from these stimulus presentations will be considered.

        Returns
        -------
        dict : 
            maps parameters (column names) to their unique values.

        '''

        stimulus_presentations = self._filter_owned_df('stimulus_presentations', ids=stimulus_presentation_ids)
        stimulus_presentations = stimulus_presentations.drop(columns=list(NON_STIMULUS_PARAMETERS) + ['stimulus_name'])
        stimulus_presentations = removed_unused_stimulus_presentation_columns(stimulus_presentations)

        parameters = {}
        for colname in stimulus_presentations.columns:
            uniques = stimulus_presentations[colname].unique()
            if drop_nulls:
                uniques = uniques[uniques != 'null']
            parameters[colname] = uniques

        return parameters


    def _build_spike_times(self, spike_times):
        retained_units = set(self.units.index.values)
        output_spike_times = {}

        for unit_id in list(spike_times.keys()):
            data = spike_times.pop(unit_id)
            if unit_id not in retained_units:
                continue
            output_spike_times[unit_id] = data

        return output_spike_times


    def _build_stimulus_presentations(self, stimulus_presentations):
        stimulus_presentations.index.name = 'stimulus_presentation_id'
        stimulus_presentations = stimulus_presentations.drop(columns=['stimulus_index'])

        # pandas groupby ops ignore nans, so we need a new null value that pandas does not recognize as null ...
        stimulus_presentations.loc[stimulus_presentations['stimulus_name'] == '', 'stimulus_name'] = 'spontaneous_activity'
        stimulus_presentations[stimulus_presentations == ''] = np.nan
        # This will convert columns to object dtypes
        ## stimulus_presentations = stimulus_presentations.fillna('null') # 123 / 2**8

        stimulus_presentations['duration'] = stimulus_presentations['stop_time'] - stimulus_presentations['start_time']

        # TODO: database these
        stimulus_conditions = {}
        presentation_conditions = []
        cid_counter = -1

        params_only = stimulus_presentations.drop(columns=["start_time", "stop_time"])
        for row in params_only.itertuples(index=False):

            if row in stimulus_conditions:
                cid = stimulus_conditions[row]
            else:
                cid_counter += 1
                stimulus_conditions[row] = cid_counter
                cid = cid_counter

            presentation_conditions.append(cid)

        cond_ids = []
        cond_vals = []

        for cv, ci in stimulus_conditions.items():
            cond_ids.append(ci)
            cond_vals.append(cv)

        self._stimulus_conditions = pd.DataFrame(cond_vals, index=pd.Index(data=cond_ids, name="stimulus_condition_id"))
        stimulus_presentations["stimulus_condition_id"] = presentation_conditions

        return stimulus_presentations


    def _build_units_table(self, units_table):
        channels = self.channels.copy()
        probes = self.probes.copy()

        self._unmerged_units = units_table.copy()
        table = pd.merge(units_table, channels, left_on='peak_channel_id', right_index=True, suffixes=['_unit', '_channel'])
        table = pd.merge(table, probes, left_on='probe_id', right_index=True, suffixes=['_unit', '_probe'])

        table.index.name = 'unit_id'
        table = table.rename(columns={
            'description': 'probe_description',
            'manual_structure_id': 'structure_id',
            'manual_structure_acronym': 'structure_acronym',
            'local_index_channel': 'channel_local_index',
        })

        table = table.loc[
            (table['valid_data'])
            & (table['quality'] == 'good')
        ]

        # table = table.drop(columns=['local_index_unit', 'quality', 'valid_data'])
        return table.sort_values(by=['probe_description', 'probe_vertical_position', 'probe_horizontal_position'])


    def _build_nwb1_waveforms(self, mean_waveforms):
        # _build_mean_waveforms() assumes every unit has the same number of waveforms and that a unit-waveform exists
        # for all channels. This is not true for NWB 1 files where each unit has ONE waveform on ONE channel
        units_df = self.units
        output_waveforms = {}
        sampling_rate_lu = {uid: self.probes.loc[r['probe_id']]['sampling_rate'] for uid, r in units_df.iterrows()}

        for uid in list(mean_waveforms.keys()):
            # assert(sampling_rate_lu[uid] == 30000)
            data = mean_waveforms.pop(uid)
            output_waveforms[uid] = xr.DataArray(
                data=data,
                dims=['channel_id', 'time'],
                coords={
                    'channel_id': [units_df.loc[uid]['peak_channel_id']],
                    'time': np.arange(data.shape[1]) / sampling_rate_lu[uid]
                }
            )

        return output_waveforms

    def _build_mean_waveforms(self, mean_waveforms):
        # from ecephys_analysis_modules.modules.modality_comparison.ecephys_nwb1_adaptor import EcephysNwb1Adaptor
        if isinstance(self.api, EcephysNwb1Api):
            return self._build_nwb1_waveforms(mean_waveforms)

        # TODO: there is a bug either here or (more likely) in LIMS unit data ingest which causes the peak channel 
        # to be off by a few (exactly 1?) indices
        # we could easily recompute here, but better to fix it at the source
        channel_id_lut = {(row['local_index'], row['probe_id']): cid for cid, row in self.channels.iterrows()}
        probe_id_lut = {uid: row['probe_id'] for uid, row in self.units.iterrows()}

        output_waveforms = {}
        for uid in list(mean_waveforms.keys()):
            data = mean_waveforms.pop(uid)

            if uid not in probe_id_lut: # It's been filtered out during unit table generation!
                continue

            probe_id = probe_id_lut[uid]
            output_waveforms[uid] = xr.DataArray(
                data=data,
                dims=['channel_id', 'time'],
                coords={
                    'channel_id': [ channel_id_lut[(ii, probe_id)] for ii in range(data.shape[0])],
                    'time': np.arange(data.shape[1]) / self.probes.loc[probe_id]['sampling_rate']
                }
            )

        return output_waveforms


    def _build_inter_presentation_intervals(self):
        intervals = pd.DataFrame({
            'from_presentation_id': self.stimulus_presentations.index.values[:-1],
            'to_presentation_id': self.stimulus_presentations.index.values[1:],
            'interval': self.stimulus_presentations['start_time'].values[1:] - self.stimulus_presentations['stop_time'].values[:-1]
        })
        return intervals.set_index(['from_presentation_id', 'to_presentation_id'], inplace=False)


    def _filter_owned_df(self, key, ids=None, copy=True):
        df = getattr(self, key)

        if copy:
            df = df.copy()

        if ids is None:
            return df
        
        ids = warn_on_scalar(ids, f'a scalar ({ids}) was provided as ids, filtering to a single row of {key}.')

        df = df.loc[ids]

        if df.shape[0] == 0:
            warnings.warn(f'filtering to an empty set of {key}!')

        return df


    @classmethod
    def from_nwb_path(cls, path, nwb_version=2, api_kwargs=None, **kwargs):
        api_kwargs = {} if api_kwargs is None else api_kwargs
        # TODO: Is there a way for pynwb to check the file before actually loading it with io read? If so we could
        #       automatically check what NWB version is being inputed

        nwb_version = int(nwb_version)  # only use major version
        if nwb_version >= 2:
            NWBAdaptorCls = EcephysNwbSessionApi

        elif nwb_version == 1:
            NWBAdaptorCls = EcephysNwb1Api

        else:
            raise Exception(f'specified NWB version {nwb_version} not supported. Supported versions are: 2.X, 1.X')

        return cls(api=NWBAdaptorCls.from_path(path=path, **api_kwargs), ** kwargs)


def build_time_window_domain(bin_edges, offsets, callback=None):
    callback = (lambda x: x) if callback is None else callback
    domain = np.tile(bin_edges[None, :], (len(offsets), 1)) 
    domain += offsets[:, None]
    return callback(domain)


def removed_unused_stimulus_presentation_columns(stimulus_presentations):
    to_drop = []
    for cn in stimulus_presentations.columns:
        if np.all(stimulus_presentations[cn].isna()):
            to_drop.append(cn)
        elif np.all(stimulus_presentations[cn].astype(str).values == ''):
            to_drop.append(cn)
        elif np.all(stimulus_presentations[cn].astype(str).values == 'null'):
            to_drop.append(cn)
    return stimulus_presentations.drop(columns=to_drop)


<<<<<<< HEAD
def count_by_condition(stimulus_presentations, exclude_parameters=NON_STIMULUS_PARAMETERS):
    
    stimulus_presentations =  stimulus_presentations.copy()
    stimulus_presentations = stimulus_presentations.drop(columns=list(exclude_parameters))
    
    cols = stimulus_presentations.columns.tolist()
    stimulus_presentations['count'] = 0
    stimulus_presentations = stimulus_presentations.fillna('null')
    return stimulus_presentations.groupby(cols, as_index=False).count()


def count_spikes_by_condition(spike_times, stimulus_presentations):
    spike_times = spike_times.copy()
    spike_times = spike_times.merge(stimulus_presentations, left_on='stimulus_presentation_id', right_index=True)
    spike_times = spike_times.drop(columns=['stimulus_presentation_id'])
    return count_by_condition(spike_times)


def mean_spikes_by_condition(spike_times, stimulus_presentations, non_stimulus_parameters=NON_STIMULUS_PARAMETERS):
    presentation_counts_by_condition = count_by_condition(stimulus_presentations)
    spike_counts_by_condition = count_spikes_by_condition(spike_times, stimulus_presentations)

    colnames = set(spike_counts_by_condition.columns.values) & set(presentation_counts_by_condition.columns.values)
    stimulus_parameters = [
        sp for sp in colnames
        if sp not in non_stimulus_parameters
        and sp != 'count'
    ]

    mean_spikes = spike_counts_by_condition.merge(
        presentation_counts_by_condition, 
        left_on=stimulus_parameters,
        right_on=stimulus_parameters,
        suffixes=['_spikes', '_presentations'],
        how='left'
    )
    
    mean_spikes['mean_spike_count'] = mean_spikes['count_spikes'] / mean_spikes['count_presentations']
    return mean_spikes.drop(columns=['count_spikes', 'count_presentations'])
=======
def intervals_structures(table, structure_id_key="manual_structure_id", structure_label_key="manual_structure_acronym"):
    """ find on a channels / units table intervals of channels inserted into particular structures

    Parameters
    ----------
    table : pd.DataFrame
        A table of channels (or units, with peak channels)
    structure_id_key : str
        use this column for numerically identifying structures
    structure_label_key : str
        use this column for human-readable structure identification

    Returns
    -------
    labels : np.ndarray
        for each detected interval, the label associated with that interval
    intervals : np.ndarray
        one element longer than labels. Start and end indices for intervals.

    """

    intervals = nan_intervals(table[structure_id_key])
    labels = table[structure_label_key][intervals[:-1]]

    return labels, intervals


def nan_intervals(array):
    """ find interval bounds (bounding consecutive identical values) in an array, which may contain nans

    Parameters
    -----------
    array : np.ndarray

    Returns
    -------
    np.ndarray : 
        start and end indices of detected intervals (one longer than the number of intervals)

    """
    return array_intervals(np.nan_to_num(array))


def array_intervals(array):
    """ find interval bounds (bounding consecutive identical values) in an array

    Parameters
    -----------
    array : np.ndarray

    Returns
    -------
    np.ndarray : 
        start and end indices of detected intervals (one longer than the number of intervals)

    """

    changes = np.flatnonzero(np.diff(array)) + 1
    return np.concatenate([ [0], changes, [len(array)] ])
>>>>>>> 5fcb4328


def warn_on_scalar(value, message):
    if not isinstance(value, Collection) or isinstance(value, str):
        warnings.warn(message)
        return [value]
    return value<|MERGE_RESOLUTION|>--- conflicted
+++ resolved
@@ -675,47 +675,6 @@
     return stimulus_presentations.drop(columns=to_drop)
 
 
-<<<<<<< HEAD
-def count_by_condition(stimulus_presentations, exclude_parameters=NON_STIMULUS_PARAMETERS):
-    
-    stimulus_presentations =  stimulus_presentations.copy()
-    stimulus_presentations = stimulus_presentations.drop(columns=list(exclude_parameters))
-    
-    cols = stimulus_presentations.columns.tolist()
-    stimulus_presentations['count'] = 0
-    stimulus_presentations = stimulus_presentations.fillna('null')
-    return stimulus_presentations.groupby(cols, as_index=False).count()
-
-
-def count_spikes_by_condition(spike_times, stimulus_presentations):
-    spike_times = spike_times.copy()
-    spike_times = spike_times.merge(stimulus_presentations, left_on='stimulus_presentation_id', right_index=True)
-    spike_times = spike_times.drop(columns=['stimulus_presentation_id'])
-    return count_by_condition(spike_times)
-
-
-def mean_spikes_by_condition(spike_times, stimulus_presentations, non_stimulus_parameters=NON_STIMULUS_PARAMETERS):
-    presentation_counts_by_condition = count_by_condition(stimulus_presentations)
-    spike_counts_by_condition = count_spikes_by_condition(spike_times, stimulus_presentations)
-
-    colnames = set(spike_counts_by_condition.columns.values) & set(presentation_counts_by_condition.columns.values)
-    stimulus_parameters = [
-        sp for sp in colnames
-        if sp not in non_stimulus_parameters
-        and sp != 'count'
-    ]
-
-    mean_spikes = spike_counts_by_condition.merge(
-        presentation_counts_by_condition, 
-        left_on=stimulus_parameters,
-        right_on=stimulus_parameters,
-        suffixes=['_spikes', '_presentations'],
-        how='left'
-    )
-    
-    mean_spikes['mean_spike_count'] = mean_spikes['count_spikes'] / mean_spikes['count_presentations']
-    return mean_spikes.drop(columns=['count_spikes', 'count_presentations'])
-=======
 def intervals_structures(table, structure_id_key="manual_structure_id", structure_label_key="manual_structure_acronym"):
     """ find on a channels / units table intervals of channels inserted into particular structures
 
@@ -775,7 +734,6 @@
 
     changes = np.flatnonzero(np.diff(array)) + 1
     return np.concatenate([ [0], changes, [len(array)] ])
->>>>>>> 5fcb4328
 
 
 def warn_on_scalar(value, message):
