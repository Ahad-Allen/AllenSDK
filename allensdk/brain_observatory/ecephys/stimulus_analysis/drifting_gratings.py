--- conflicted
+++ resolved
@@ -56,18 +56,11 @@
         # self._trial_duration = trial_duration
 
         if self._params is not None:
-<<<<<<< HEAD
-            self._params = self._params['receptive_field_mapping']
-            self._stimulus_key = self._params['stimulus_key']
-        else:
-            self._stimulus_key = 'gabors'
-=======
             # TODO: Need to make sure
             self._params = self._params.get('drifting_gratings', {})
             self._stimulus_key = self._params.get('stimulus_key', None)  # Overwrites parent value with argvars
         else:
             self._params = {}
->>>>>>> fce7cf03
 
         self._module_name = 'Drifting Gratings'
 
@@ -379,18 +372,8 @@
 
         contrast_conditions = self._stim_table_contrast[(self._stim_table_contrast[self._col_ori] == self._get_pref_ori(unit_id))]['stimulus_condition_id'].unique()
 
-<<<<<<< HEAD
         contrasts = self.stimulus_conditions_contrast.loc[contrast_conditions][self._col_contrast].values.astype('float')
         mean_responses = self.conditionwise_statistics_contrast.loc[unit_id].loc[contrast_conditions]['spike_mean'].values.astype('float')
-
-        return c50(contrasts, mean_responses)
-
-
-=======
-        # contrasts = dg.stimulus_conditions.loc[contrast_conditions]['contrast'].values.astype('float')
-        # mean_responses = dg.conditionwise_statistics.loc[unit_id].loc[contrast_conditions]['spike_mean'].values.astype('float')
-        contrasts = self.stimulus_conditions.loc[contrast_conditions]['contrast'].values.astype('float')
-        mean_responses = self.conditionwise_statistics.loc[unit_id].loc[contrast_conditions]['spike_mean'].values.astype('float')
 
         return c50(contrasts, mean_responses)
 
@@ -516,8 +499,6 @@
                 pass
         return fit_tf_ind, fit_tf, tf_low_cutoff, tf_high_cutoff
     '''
->>>>>>> fce7cf03
-
     ## VISUALIZATION ##
 
     def plot_raster(self, stimulus_condition_id, unit_id):
@@ -664,7 +645,6 @@
         
     return c50
 
-
 def f1_f0(arr, tf, trial_duration):
 
     """
@@ -716,4 +696,4 @@
 
     MI = abs((psd[tf_index] - np.mean(psd))/np.sqrt(np.mean(psd**2)-np.mean(psd)**2))
 
-    return MI+    return MI
