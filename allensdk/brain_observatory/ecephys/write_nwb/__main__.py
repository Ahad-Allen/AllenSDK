"""Module for writing NWB files for the VCN project"""
import logging
import sys
from typing import Any, Dict, List, Tuple
from pathlib import Path, PurePath
import multiprocessing as mp
from functools import partial

import h5py
import pynwb
import requests
import pandas as pd
import numpy as np
from hdmf.backends.hdf5.h5_utils import H5DataIO

from allensdk.brain_observatory.behavior.data_objects.stimuli.presentations \
    import \
    Presentations
from allensdk.brain_observatory.ecephys.nwb_util import add_probe_to_nwbfile, \
    add_ecephys_electrodes
from allensdk.brain_observatory.ecephys.optotagging import OptotaggingTable
from allensdk.brain_observatory.ecephys.probes import Probes
from allensdk.config.manifest import Manifest

from .schemas import VCNInputSchema, OutputSchema
from allensdk.brain_observatory.nwb import (
    add_stimulus_timestamps,
    add_invalid_times,
    read_eye_dlc_tracking_ellipses,
    read_eye_gaze_mappings,
    add_eye_tracking_ellipse_fit_data_to_nwbfile,
    add_eye_gaze_mapping_data_to_nwbfile,
    eye_tracking_data_is_valid
)
from allensdk.brain_observatory.argschema_utilities import (
    optional_lims_inputs
)
from allensdk.brain_observatory.ecephys.file_io.continuous_file import (
    ContinuousFile
)
from allensdk.brain_observatory.ecephys.nwb import (
    EcephysSpecimen,
    EcephysEyeTrackingRigMetadata,
    EcephysCSD)
from allensdk.brain_observatory.sync_dataset import Dataset
import allensdk.brain_observatory.sync_utilities as su


STIM_TABLE_RENAMES_MAP = {"Start": "start_time", "End": "stop_time"}
ELECTRODE_TABLE_DEFAULT_COLUMNS = [
        ("probe_vertical_position",
         "Length-wise position of electrode/channel on device (microns)"),
        ("probe_horizontal_position",
         "Width-wise position of electrode/channel on device (microns)"),
        ("probe_id", "The unique id of this electrode's/channel's device"),
        ("local_index", "The local index of electrode/channel on device"),
        ("valid_data", "Whether data from this electrode/channel is usable")
    ]


def get_inputs_from_lims(host,
                         ecephys_session_id,
                         output_root,
                         job_queue,
                         strategy):
    """
     This is a development / testing utility for running this module from the
     Allen Institute for Brain Science's Laboratory Information Management
     System (LIMS). It will only work if you are on our internal network.

    Parameters
    ----------
    ecephys_session_id : int
        Unique identifier for session of interest.
    output_root : str
        Output file will be written into this directory.
    job_queue : str
        Identifies the job queue from which to obtain configuration data
    strategy : str
        Identifies the LIMS strategy which will be used to write module inputs.

    Returns
    -------
    data : dict
        Response from LIMS. Should meet the schema defined in _schemas.py

    """

    uri = f"{host}/input_jsons?object_id={ecephys_session_id}" + \
          f"&object_class=EcephysSession&strategy_class={strategy}" + \
          f"&job_queue_name={job_queue}&output_directory={output_root}"

    response = requests.get(uri)
    data = response.json()

    if len(data) == 1 and "error" in data:
        raise ValueError("bad request uri: {} ({})".format(uri, data["error"]))

    return data


def read_stimulus_table(path: str,
                        column_renames_map: Dict[str, str] = None,
                        columns_to_drop: List[str] = None) -> pd.DataFrame:
    """ Loads from a CSV on disk the stimulus table for this session.
    Optionally renames columns to match NWB epoch specifications.

    Parameters
    ----------
    path : str
        path to stimulus table csv
    column_renames_map : Dict[str, str], optional
        If provided, will be used to rename columns from keys -> values.
        Default renames: ('Start' -> 'start_time') and ('End' -> 'stop_time')
    columns_to_drop : List, optional
        A list of column names to drop. Columns will be dropped BEFORE
        any renaming occurs. If None, no columns are dropped.
        By default None.

    Returns
    -------
    pd.DataFrame :
        stimulus table with applied renames

    """
    if column_renames_map is None:
        column_renames_map = STIM_TABLE_RENAMES_MAP

    ext = PurePath(path).suffix

    if ext == ".csv":
        stimulus_table = pd.read_csv(path)
    else:
        raise IOError(f"unrecognized stimulus table extension: {ext}")

    if columns_to_drop:
        stimulus_table = stimulus_table.drop(errors='ignore',
                                             columns=columns_to_drop)

    return stimulus_table.rename(columns=column_renames_map, index={})


def add_metadata_to_nwbfile(nwbfile, input_metadata):
    metadata = input_metadata.copy()

    if "full_genotype" in metadata:
        metadata["genotype"] = metadata.pop("full_genotype")

    if "stimulus_name" in metadata:
        nwbfile.stimulus_notes = metadata.pop("stimulus_name")

    if "age_in_days" in metadata:
        metadata["age"] = f"P{int(metadata['age_in_days'])}D"

    if "donor_id" in metadata:
        metadata["subject_id"] = str(metadata.pop("donor_id"))

    nwbfile.subject = EcephysSpecimen(**metadata)
    return nwbfile


def read_running_speed(path):
    """ Reads running speed data and timestamps into a RunningSpeed named tuple

    Parameters
    ----------
    path : str
        path to running speed store


    Returns
    -------
    tuple :
        first item is dataframe of running speed data, second is dataframe of
        raw values (vsig, vin, encoder rotation)

    """

    return (
        pd.read_hdf(path, key="running_speed"),
        pd.read_hdf(path, key="raw_data")
    )


<<<<<<< HEAD
=======
def add_probe_to_nwbfile(nwbfile, probe_id, sampling_rate, lfp_sampling_rate,
                         has_lfp_data, name,
                         location="See electrode locations"):
    """ Creates objects required for representation of a single
    extracellular ephys probe within an NWB file.

    Parameters
    ----------
    nwbfile : pynwb.NWBFile
        file to which probe information will be assigned.
    probe_id : int
        unique identifier for this probe
    sampling_rate: float,
        sampling rate of the neuropixels probe
    lfp_sampling_rate: float
        sampling rate of LFP
    has_lfp_data: bool
        True if LFP data is available for the probe, otherwise False
    name : str, optional
        human-readable name for this probe.
        Practically, we use tags like "probeA" or "probeB"
    location : str, optional
        A required field for the `EcephysElectrodeGroup`. Because the group
        contains a number of electrodes/channels along the neuropixels probe,
        location will vary significantly. Thus by default this field is:
        "See electrode locations" where the nwbfile.electrodes table will
        provide much more detailed location information.

    Returns
    ------
        nwbfile : pynwb.NWBFile
            the updated file object
        probe_nwb_device : pynwb.device.Device
            device object corresponding to this probe
        probe_nwb_electrode_group : pynwb.ecephys.ElectrodeGroup
            electrode group object corresponding to this probe

    """
    probe_nwb_device = EcephysProbe(name=name,
                                    description="Neuropixels 1.0 Probe",
                                    manufacturer="imec",
                                    probe_id=probe_id,
                                    sampling_rate=sampling_rate)

    probe_nwb_electrode_group = EcephysElectrodeGroup(
        name=name,
        description="Ecephys Electrode Group",  # required field
        probe_id=probe_id,
        location=location,
        device=probe_nwb_device,
        lfp_sampling_rate=lfp_sampling_rate,
        has_lfp_data=has_lfp_data
    )

    nwbfile.add_device(probe_nwb_device)
    nwbfile.add_electrode_group(probe_nwb_electrode_group)

    return nwbfile, probe_nwb_device, probe_nwb_electrode_group


def add_ecephys_electrode_columns(nwbfile: pynwb.NWBFile,
                                  columns_to_add:
                                  Optional[List[Tuple[str, str]]] = None):
    """Add additional columns to ecephys nwbfile electrode table.

    Parameters
    ----------
    nwbfile : pynwb.NWBFile
        An nwbfile to add additional electrode columns to
    columns_to_add : Optional[List[Tuple[str, str]]]
        A list of (column_name, column_description) tuples to be added
        to the nwbfile electrode table, by default None. If None, default
        columns are added.
    """
    if columns_to_add is None:
        columns_to_add = ELECTRODE_TABLE_DEFAULT_COLUMNS

    for col_name, col_description in columns_to_add:
        if (not nwbfile.electrodes) or \
                (col_name not in nwbfile.electrodes.colnames):
            nwbfile.add_electrode_column(name=col_name,
                                         description=col_description)


def add_ecephys_electrodes(nwbfile: pynwb.NWBFile,
                           channels: List[dict],
                           electrode_group: EcephysElectrodeGroup,
                           local_index_whitelist: Optional[np.ndarray] = None):
    """Add electrode information to an ecephys nwbfile electrode table.

    Parameters
    ----------
    nwbfile : pynwb.NWBFile
        The nwbfile to add electrodes data to
    channels : List[dict]
        A list of 'channel' dictionaries containing the following fields:
            id: The unique id for a given electrode/channel
            probe_id: The unique id for an electrode's/channel's device
            valid_data: Whether the data for an electrode/channel is usable
            local_index: The local index of an electrode/channel on a
                         given device
            probe_vertical_position: Length-wise position of electrode/channel
                         on device (microns)
            probe_horizontal_position: Width-wise position of electrode/channel
                         on device (microns)
            manual_structure_id: The LIMS id associated with an anatomical
                         structure
            manual_structure_acronym: Acronym associated with an anatomical
                         structure
            anterior_posterior_ccf_coordinate
            dorsal_ventral_ccf_coordinate
            left_right_ccf_coordinate

            Optional fields which may be used in the future:
            impedence: The impedence of a given channel.
            filtering: The type of hardware filtering done a channel.
                       (e.g. "1000 Hz low-pass filter")

    electrode_group : EcephysElectrodeGroup
        The pynwb electrode group that electrodes should be associated with
    local_index_whitelist : Optional[np.ndarray], optional
        If provided, only add electrodes (a.k.a. channels) specified by the
        whitelist (and in order specified), by default None
    """
    add_ecephys_electrode_columns(nwbfile)

    channel_table = pd.DataFrame(channels)

    if local_index_whitelist is not None:
        channel_table.set_index("local_index", inplace=True)
        channel_table = channel_table.loc[local_index_whitelist, :]
        channel_table.reset_index(inplace=True)

    for _, row in channel_table.iterrows():
        x = row["anterior_posterior_ccf_coordinate"]
        y = row["dorsal_ventral_ccf_coordinate"]
        z = row["left_right_ccf_coordinate"]

        nwbfile.add_electrode(
            id=row["id"],
            x=(np.nan if x is None else x),  # Not all probes have CCF coords
            y=(np.nan if y is None else y),
            z=(np.nan if z is None else z),
            probe_vertical_position=row["probe_vertical_position"],
            probe_horizontal_position=row["probe_horizontal_position"],
            local_index=row["local_index"],
            valid_data=row["valid_data"],
            probe_id=row["probe_id"],
            group=electrode_group,
            location=row["manual_structure_acronym"],
            imp=row["impedence"],
            filtering=row["filtering"]
        )


def add_ragged_data_to_dynamic_table(
    table, data, column_name, column_description=""
):
    """ Builds the index and data vectors required for writing ragged array
    data to a pynwb dynamic table

    Parameters
    ----------
    table : pynwb.core.DynamicTable
        table to which data will be added (as VectorData / VectorIndex)
    data : dict
        each key-value pair describes some grouping of data
    column_name : str
        used to set the name of this column
    column_description : str, optional
        used to set the description of this column

    Returns
    -------
    nwbfile : pynwb.NWBFile

    """

    idx, values = dict_to_indexed_array(data, table.id.data)
    del data

    table.add_column(
        name=column_name,
        description=column_description,
        data=values,
        index=idx
    )


>>>>>>> ea150166
DEFAULT_RUNNING_SPEED_UNITS = {
    "velocity": "cm/s",
    "vin": "V",
    "vsig": "V",
    "rotation": "radians"
}


def add_running_speed_to_nwbfile(nwbfile, running_speed, units=None):
    if units is None:
        units = DEFAULT_RUNNING_SPEED_UNITS

    running_mod = pynwb.ProcessingModule("running", "running speed data")
    nwbfile.add_processing_module(running_mod)

    running_speed_timeseries = pynwb.base.TimeSeries(
        name="running_speed",
        timestamps=running_speed["start_time"].values,
        data=running_speed["velocity"].values,
        unit=units["velocity"]
    )

    # Create an 'empty' timeseries that only stores end times
    # An array of nans needs to be created to avoid an nwb schema violation
    running_speed_end_timeseries = pynwb.base.TimeSeries(
        name="running_speed_end_times",
        data=np.full(running_speed["velocity"].shape, np.nan),
        timestamps=running_speed["end_time"].values,
        unit=units["velocity"]
    )

    rotation_timeseries = pynwb.base.TimeSeries(
        name="running_wheel_rotation",
        timestamps=running_speed_timeseries,
        data=running_speed["net_rotation"].values,
        unit=units["rotation"]
    )

    running_mod.add_data_interface(running_speed_timeseries)
    running_mod.add_data_interface(running_speed_end_timeseries)
    running_mod.add_data_interface(rotation_timeseries)

    return nwbfile


def add_raw_running_data_to_nwbfile(nwbfile, raw_running_data, units=None):
    if units is None:
        units = DEFAULT_RUNNING_SPEED_UNITS

    raw_rotation_timeseries = pynwb.base.TimeSeries(
        name="raw_running_wheel_rotation",
        timestamps=np.array(raw_running_data["frame_time"]),
        data=raw_running_data["dx"].values,
        unit=units["rotation"]
    )

    vsig_ts = pynwb.base.TimeSeries(
        name="running_wheel_signal_voltage",
        timestamps=raw_rotation_timeseries,
        data=raw_running_data["vsig"].values,
        unit=units["vsig"]
    )

    vin_ts = pynwb.base.TimeSeries(
        name="running_wheel_supply_voltage",
        timestamps=raw_rotation_timeseries,
        data=raw_running_data["vin"].values,
        unit=units["vin"]
    )

    nwbfile.add_acquisition(raw_rotation_timeseries)
    nwbfile.add_acquisition(vsig_ts)
    nwbfile.add_acquisition(vin_ts)

    return nwbfile


def write_probe_lfp_file(session_id, session_metadata, session_start_time,
                         log_level, probe):
    """ Writes LFP data (and associated channel information) for one
    probe to a standalone nwb file
    """

    logging.getLogger('').setLevel(log_level)
    logging.info(f"writing lfp file for probe {probe['id']}")

    nwbfile = pynwb.NWBFile(
        session_description='LFP data and associated info for one probe',
        identifier=f"{probe['id']}",
        session_id=f"{session_id}",
        session_start_time=session_start_time,
        institution="Allen Institute for Brain Science"
    )

    if session_metadata is not None:
        nwbfile = add_metadata_to_nwbfile(nwbfile, session_metadata)

    if probe.get("temporal_subsampling_factor", None) is not None:
        probe["lfp_sampling_rate"] = probe["lfp_sampling_rate"] / \
            probe["temporal_subsampling_factor"]

    nwbfile, probe_nwb_device, probe_nwb_electrode_group = \
        add_probe_to_nwbfile(
            nwbfile,
            probe_id=probe["id"],
            name=probe["name"],
            sampling_rate=probe["sampling_rate"],
            lfp_sampling_rate=probe["lfp_sampling_rate"],
            has_lfp_data=probe["lfp"] is not None
        )

    lfp_channels = np.load(probe['lfp']['input_channels_path'],
                           allow_pickle=False)

    add_ecephys_electrodes(nwbfile, probe["channels"],
                           probe_nwb_electrode_group,
                           channel_number_whitelist=lfp_channels)

    electrode_table_region = nwbfile.create_electrode_table_region(
        region=np.arange(len(nwbfile.electrodes)).tolist(),  # use raw inds
        name='electrodes',
        description=f"lfp channels on probe {probe['id']}"
    )

    lfp_data, lfp_timestamps = ContinuousFile(
        data_path=probe['lfp']['input_data_path'],
        timestamps_path=probe['lfp']['input_timestamps_path'],
        total_num_channels=len(nwbfile.electrodes)
    ).load(memmap=False)

    lfp_data = lfp_data.astype(np.float32)
    lfp_data = lfp_data * probe["amplitude_scale_factor"]

    lfp = pynwb.ecephys.LFP(name=f"probe_{probe['id']}_lfp")

    nwbfile.add_acquisition(lfp.create_electrical_series(
        name=f"probe_{probe['id']}_lfp_data",
        data=H5DataIO(data=lfp_data, compression='gzip', compression_opts=9),
        timestamps=H5DataIO(data=lfp_timestamps,
                            compression='gzip',
                            compression_opts=9),
        electrodes=electrode_table_region
    ))

    nwbfile.add_acquisition(lfp)

    if ("csd_path" in probe.keys()):
        csd, csd_times, csd_locs = read_csd_data_from_h5(probe["csd_path"])
        nwbfile = add_csd_to_nwbfile(nwbfile, csd, csd_times, csd_locs)

    with pynwb.NWBHDF5IO(probe['lfp']['output_path'], 'w') as lfp_writer:
        logging.info(f"writing lfp file to {probe['lfp']['output_path']}")
        lfp_writer.write(nwbfile, cache_spec=True)
    return {"id": probe["id"], "nwb_path": probe["lfp"]["output_path"]}


def read_csd_data_from_h5(csd_path):
    with h5py.File(csd_path, "r") as csd_file:
        return (csd_file["current_source_density"][:],
                csd_file["timestamps"][:],
                csd_file["csd_locations"][:])


def add_csd_to_nwbfile(nwbfile: pynwb.NWBFile, csd: np.ndarray,
                       times: np.ndarray, csd_virt_channel_locs: np.ndarray,
                       csd_unit="V/cm^2", position_unit="um") -> pynwb.NWBFile:
    """Add current source density (CSD) data to an nwbfile

    Parameters
    ----------
    nwbfile : pynwb.NWBFile
        nwbfile to add CSD data to
    csd : np.ndarray
        CSD data in the form of: (channels x timepoints)
    times : np.ndarray
        Timestamps for CSD data (timepoints)
    csd_virt_channel_locs : np.ndarray
        Location of interpolated channels
    csd_unit : str, optional
        Units of CSD data, by default "V/cm^2"
    position_unit : str, optional
        Units of virtual channel locations, by default "um" (micrometer)

    Returns
    -------
    pynwb.NWBFiles
        nwbfile which has had CSD data added
    """

    csd_mod = pynwb.ProcessingModule("current_source_density",
                                     "Precalculated current source density")
    nwbfile.add_processing_module(csd_mod)

    csd_ts = pynwb.base.TimeSeries(
        name="current_source_density",
        data=csd.T,  # TimeSeries should have data in (time x channels) format
        timestamps=times,
        unit=csd_unit
    )

    x_locs, y_locs = np.split(csd_virt_channel_locs.astype(np.uint64),
                              2,
                              axis=1)

    csd = EcephysCSD(name="ecephys_csd",
                     time_series=csd_ts,
                     virtual_electrode_x_positions=x_locs.flatten(),
                     virtual_electrode_x_positions__unit=position_unit,
                     virtual_electrode_y_positions=y_locs.flatten(),
                     virtual_electrode_y_positions__unit=position_unit)

    csd_mod.add_data_interface(csd)

    return nwbfile


def write_probewise_lfp_files(probes, session_id, session_metadata,
                              session_start_time, pool_size=3):

    output_paths = []

    pool = mp.Pool(processes=pool_size)
    write = partial(write_probe_lfp_file,
                    session_id,
                    session_metadata,
                    session_start_time,
                    logging.getLogger("").getEffectiveLevel())

    for pout in pool.imap_unordered(write, probes):
        output_paths.append(pout)

    return output_paths


ParsedProbeData = Tuple[pd.DataFrame,  # unit_tables
                        Dict[int, np.ndarray],  # spike_times
                        Dict[int, np.ndarray],  # spike_amplitudes
                        Dict[int, np.ndarray]]  # mean_waveforms


def parse_probes_data(probes: List[Dict[str, Any]]) -> ParsedProbeData:
    """Given a list of probe dictionaries specifying data file locations, load
    and parse probe data into intermediate data structures needed for adding
    probe data to an nwbfile.

    Parameters
    ----------
    probes : List[Dict[str, Any]]
        A list of dictionaries (one entry for each probe), where each probe
        dictionary contains metadata (id, name, sampling_rate, etc...) as well
        as filepaths pointing to where probe lfp data can be found.

    Returns
    -------
    ParsedProbeData : Tuple[...]
        unit_tables : pd.DataFrame
            A table containing unit metadata from all probes.
        spike_times : Dict[int, np.ndarray]
            Keys: unit identifiers, Values: spike time arrays
        spike_amplitudes : Dict[int, np.ndarray]
            Keys: unit identifiers, Values: spike amplitude arrays
        mean_waveforms : Dict[int, np.ndarray]
            Keys: unit identifiers, Values: mean waveform arrays
    """
    probes = Probes.from_json(probes=probes)
    return probes.units_table, \
        probes.spike_times, \
        probes.spike_amplitudes, \
        probes.mean_waveforms


def add_probewise_data_to_nwbfile(nwbfile, probes):
    """ Adds channel (electrode) and spike data for a single probe to
        the session-level nwb file.
    """
    probes = Probes.from_json(probes=probes)
    probes.to_nwb(nwbfile=nwbfile)

    return nwbfile


def add_eye_tracking_rig_geometry_data_to_nwbfile(
        nwbfile: pynwb.NWBFile,
        eye_tracking_rig_geometry: dict) -> pynwb.NWBFile:

    """ Rig geometry dict should consist of the following fields:
    monitor_position_mm: [x, y, z]
    monitor_rotation_deg: [x, y, z]
    camera_position_mm: [x, y, z]
    camera_rotation_deg: [x, y, z]
    led_position: [x, y, z]
    equipment: A string describing rig
    """
    eye_tracking_rig_mod = \
        pynwb.ProcessingModule(name='eye_tracking_rig_metadata',
                               description='Eye tracking rig metadata module')

    rig_metadata = EcephysEyeTrackingRigMetadata(
        name="eye_tracking_rig_metadata",
        equipment=eye_tracking_rig_geometry['equipment'],
        monitor_position=eye_tracking_rig_geometry['monitor_position_mm'],
        monitor_position__unit="mm",
        camera_position=eye_tracking_rig_geometry['camera_position_mm'],
        camera_position__unit="mm",
        led_position=eye_tracking_rig_geometry['led_position'],
        led_position__unit="mm",
        monitor_rotation=eye_tracking_rig_geometry['monitor_rotation_deg'],
        monitor_rotation__unit="deg",
        camera_rotation=eye_tracking_rig_geometry['camera_rotation_deg'],
        camera_rotation__unit="deg"
    )

    eye_tracking_rig_mod.add_data_interface(rig_metadata)
    nwbfile.add_processing_module(eye_tracking_rig_mod)

    return nwbfile


def add_eye_tracking_data_to_nwbfile(
        nwbfile: pynwb.NWBFile,
        eye_tracking_frame_times: pd.Series,
        eye_dlc_tracking_data: Dict[str, pd.DataFrame],
        eye_gaze_data: Dict[str, pd.DataFrame]) -> pynwb.NWBFile:

    if eye_tracking_data_is_valid(eye_dlc_tracking_data=eye_dlc_tracking_data,
                                  synced_timestamps=eye_tracking_frame_times):

        add_eye_tracking_ellipse_fit_data_to_nwbfile(
            nwbfile,
            eye_dlc_tracking_data=eye_dlc_tracking_data,
            synced_timestamps=eye_tracking_frame_times)

        # --- Add gaze mapped positions to nwb file ---
        if eye_gaze_data:
            add_eye_gaze_mapping_data_to_nwbfile(nwbfile,
                                                 eye_gaze_data=eye_gaze_data)

    return nwbfile


def write_ecephys_nwb(
    output_path,
    session_id, session_start_time,
    stimulus_table_path,
    invalid_epochs,
    probes,
    running_speed_path,
    session_sync_path,
    pool_size,
    optotagging_table_path=None,
    eye_tracking_rig_geometry=None,
    eye_dlc_ellipses_path=None,
    eye_gaze_mapping_path=None,
    session_metadata=None,
    **kwargs
):

    nwbfile = pynwb.NWBFile(
        session_description='Data and metadata for an Ecephys session',
        identifier=f"{session_id}",
        session_id=f"{session_id}",
        session_start_time=session_start_time,
        institution="Allen Institute"
    )

    if session_metadata is not None:
        nwbfile = add_metadata_to_nwbfile(nwbfile, session_metadata)

    stimulus_columns_to_drop = [
        "colorSpace", "depth", "interpolate", "pos", "rgbPedestal", "tex",
        "texRes", "flipHoriz", "flipVert", "rgb", "signalDots"
    ]
    stimulus_table = Presentations.from_path(
        path=stimulus_table_path,
        exclude_columns=stimulus_columns_to_drop,
        columns_to_rename=STIM_TABLE_RENAMES_MAP,
        sort_columns=False
    )
    nwbfile = \
        add_stimulus_timestamps(nwbfile,
                                stimulus_table.value['start_time'].values)
    nwbfile = stimulus_table.to_nwb(nwbfile=nwbfile)

    nwbfile = add_invalid_times(nwbfile, invalid_epochs)

    if optotagging_table_path is not None:
        optotagging_table = OptotaggingTable.from_json(
            dict_repr={'optotagging_table_path': optotagging_table_path})
        nwbfile = optotagging_table.to_nwb(nwbfile=nwbfile)

    nwbfile = add_probewise_data_to_nwbfile(nwbfile, probes)

    running_speed, raw_running_data = read_running_speed(running_speed_path)
    add_running_speed_to_nwbfile(nwbfile, running_speed)
    add_raw_running_data_to_nwbfile(nwbfile, raw_running_data)

    if eye_tracking_rig_geometry is not None:
        add_eye_tracking_rig_geometry_data_to_nwbfile(
            nwbfile,
            eye_tracking_rig_geometry
        )

    # Collect eye tracking/gaze mapping data from files
    if eye_dlc_ellipses_path is not None:
        eye_tracking_frame_times = \
            su.get_synchronized_frame_times(
                session_sync_file=session_sync_path,
                sync_line_label_keys=Dataset.EYE_TRACKING_KEYS
            )
        eye_dlc_tracking_data = \
            read_eye_dlc_tracking_ellipses(Path(eye_dlc_ellipses_path))

        if eye_gaze_mapping_path is not None:
            eye_gaze_data = read_eye_gaze_mappings(Path(eye_gaze_mapping_path))
        else:
            eye_gaze_data = None

        add_eye_tracking_data_to_nwbfile(nwbfile,
                                         eye_tracking_frame_times,
                                         eye_dlc_tracking_data,
                                         eye_gaze_data)

    Manifest.safe_make_parent_dirs(output_path)
    with pynwb.NWBHDF5IO(output_path, mode='w') as io:
        logging.info(f"writing session nwb file to {output_path}")
        io.write(nwbfile, cache_spec=True)

    probes_with_lfp = [p for p in probes if p["lfp"] is not None]
    probes_without_lfp = [p for p in probes if p["lfp"] is None]

    probe_outputs = write_probewise_lfp_files(probes_with_lfp, session_id,
                                              session_metadata,
                                              session_start_time,
                                              pool_size=pool_size)

    probe_outputs += \
        [{'id': p["id"], "nwb_path": ""} for p in probes_without_lfp]

    return {
        'nwb_path': output_path,
        "probe_outputs": probe_outputs
    }


def main():
    logging.basicConfig(
        format="%(asctime)s - %(process)s - %(levelname)s - %(message)s"
    )

    parser = optional_lims_inputs(
        sys.argv,
        VCNInputSchema,
        OutputSchema,
        get_inputs_from_lims
    )

    write_ecephys_nwb(**parser.args)

    # output = write_ecephys_nwb(**parser.args)

    # write_or_print_outputs(output, parser)


if __name__ == "__main__":
    main()<|MERGE_RESOLUTION|>--- conflicted
+++ resolved
@@ -1,7 +1,6 @@
-"""Module for writing NWB files for the VCN project"""
 import logging
 import sys
-from typing import Any, Dict, List, Tuple
+from typing import Any, Dict, List, Optional, Tuple
 from pathlib import Path, PurePath
 import multiprocessing as mp
 from functools import partial
@@ -13,19 +12,14 @@
 import numpy as np
 from hdmf.backends.hdf5.h5_utils import H5DataIO
 
-from allensdk.brain_observatory.behavior.data_objects.stimuli.presentations \
-    import \
-    Presentations
-from allensdk.brain_observatory.ecephys.nwb_util import add_probe_to_nwbfile, \
-    add_ecephys_electrodes
-from allensdk.brain_observatory.ecephys.optotagging import OptotaggingTable
-from allensdk.brain_observatory.ecephys.probes import Probes
 from allensdk.config.manifest import Manifest
 
-from .schemas import VCNInputSchema, OutputSchema
+from ._schemas import InputSchema, OutputSchema
 from allensdk.brain_observatory.nwb import (
+    add_stimulus_presentations,
     add_stimulus_timestamps,
     add_invalid_times,
+    setup_table_for_epochs,
     read_eye_dlc_tracking_ellipses,
     read_eye_gaze_mappings,
     add_eye_tracking_ellipse_fit_data_to_nwbfile,
@@ -35,10 +29,13 @@
 from allensdk.brain_observatory.argschema_utilities import (
     optional_lims_inputs
 )
+from allensdk.brain_observatory import dict_to_indexed_array
 from allensdk.brain_observatory.ecephys.file_io.continuous_file import (
     ContinuousFile
 )
 from allensdk.brain_observatory.ecephys.nwb import (
+    EcephysProbe,
+    EcephysElectrodeGroup,
     EcephysSpecimen,
     EcephysEyeTrackingRigMetadata,
     EcephysCSD)
@@ -56,6 +53,26 @@
         ("local_index", "The local index of electrode/channel on device"),
         ("valid_data", "Whether data from this electrode/channel is usable")
     ]
+
+
+def load_and_squeeze_npy(path):
+    return np.squeeze(np.load(path, allow_pickle=False))
+
+
+def fill_df(df, str_fill=""):
+    df = df.copy()
+
+    for colname in df.columns:
+        if not pd.api.types.is_numeric_dtype(df[colname]):
+            df[colname].fillna(str_fill)
+
+        if np.all(pd.isna(df[colname]).values):
+            df[colname] = [str_fill for ii in range(df.shape[0])]
+
+        if pd.api.types.is_string_dtype(df[colname]):
+            df[colname] = df[colname].astype(str)
+
+    return df
 
 
 def get_inputs_from_lims(host,
@@ -140,6 +157,155 @@
     return stimulus_table.rename(columns=column_renames_map, index={})
 
 
+def read_spike_times_to_dictionary(
+    spike_times_path, spike_units_path, local_to_global_unit_map=None
+):
+    """ Reads spike times and assigned units from npy files into a lookup table.
+
+    Parameters
+    ----------
+    spike_times_path : str
+        npy file identifying, per spike, the time at which that spike occurred.
+    spike_units_path : str
+        npy file identifying, per spike, the unit associated with that spike.
+        These are probe-local, so a local_to_global_unit_map is used to
+        associate spikes with global unit identifiers.
+    local_to_global_unit_map : dict, optional
+        Maps probewise local unit indices to global unit ids
+
+    Returns
+    -------
+    output_times : dict
+        keys are unit identifiers, values are spike time arrays
+
+    """
+
+    spike_times = load_and_squeeze_npy(spike_times_path)
+    spike_units = load_and_squeeze_npy(spike_units_path)
+
+    return group_1d_by_unit(spike_times, spike_units, local_to_global_unit_map)
+
+
+def read_spike_amplitudes_to_dictionary(
+    spike_amplitudes_path, spike_units_path,
+    templates_path, spike_templates_path, inverse_whitening_matrix_path,
+    local_to_global_unit_map=None,
+    scale_factor=1.0
+):
+
+    spike_amplitudes = load_and_squeeze_npy(spike_amplitudes_path)
+    spike_units = load_and_squeeze_npy(spike_units_path)
+
+    templates = load_and_squeeze_npy(templates_path)
+    spike_templates = load_and_squeeze_npy(spike_templates_path)
+    inverse_whitening_matrix = \
+        load_and_squeeze_npy(inverse_whitening_matrix_path)
+
+    for temp_idx in range(templates.shape[0]):
+        templates[temp_idx, :, :] = np.dot(
+            np.ascontiguousarray(templates[temp_idx, :, :]),
+            np.ascontiguousarray(inverse_whitening_matrix)
+        )
+
+    scaled_amplitudes = scale_amplitudes(spike_amplitudes,
+                                         templates,
+                                         spike_templates,
+                                         scale_factor=scale_factor)
+
+    return group_1d_by_unit(scaled_amplitudes,
+                            spike_units,
+                            local_to_global_unit_map)
+
+
+def scale_amplitudes(spike_amplitudes,
+                     templates,
+                     spike_templates,
+                     scale_factor=1.0):
+
+    template_full_amplitudes = templates.max(axis=1) - templates.min(axis=1)
+    template_amplitudes = template_full_amplitudes.max(axis=1)
+
+    template_amplitudes = template_amplitudes[spike_templates]
+    spike_amplitudes = template_amplitudes * spike_amplitudes * scale_factor
+    return spike_amplitudes
+
+
+def filter_and_sort_spikes(spike_times_mapping:
+                           Dict[int, np.ndarray],
+                           spike_amplitudes_mapping:
+                           Dict[int, np.ndarray]) -> Tuple[Dict[int,
+                                                                np.ndarray],
+                                                           Dict[int,
+                                                                np.ndarray]]:
+    """Filter out invalid spike timepoints and sort spike data
+    (times + amplitudes) by times.
+
+    Parameters
+    ----------
+    spike_times_mapping : Dict[int, np.ndarray]
+        Keys: unit identifiers, Values: spike time arrays
+    spike_amplitudes_mapping : Dict[int, np.ndarray]
+        Keys: unit identifiers, Values: spike amplitude arrays
+
+    Returns
+    -------
+    Tuple[Dict[int, np.ndarray], Dict[int, np.ndarray]]
+        A tuple containing filtered and sorted spike_times_mapping and
+        spike_amplitudes_mapping data.
+    """
+    sorted_spike_times_mapping = {}
+    sorted_spike_amplitudes_mapping = {}
+
+    for unit_id, _ in spike_times_mapping.items():
+        spike_times = spike_times_mapping[unit_id]
+        spike_amplitudes = spike_amplitudes_mapping[unit_id]
+
+        valid = spike_times >= 0
+        filtered_spike_times = spike_times[valid]
+        filtered_spike_amplitudes = spike_amplitudes[valid]
+
+        order = np.argsort(filtered_spike_times)
+        sorted_spike_times = filtered_spike_times[order]
+        sorted_spike_amplitudes = filtered_spike_amplitudes[order]
+
+        sorted_spike_times_mapping[unit_id] = sorted_spike_times
+        sorted_spike_amplitudes_mapping[unit_id] = sorted_spike_amplitudes
+
+    return (sorted_spike_times_mapping, sorted_spike_amplitudes_mapping)
+
+
+def group_1d_by_unit(data, data_unit_map, local_to_global_unit_map=None):
+    sort_order = np.argsort(data_unit_map, kind="stable")
+    data_unit_map = data_unit_map[sort_order]
+    data = data[sort_order]
+
+    changes = np.concatenate(
+        [
+            np.array([0]),
+            np.where(np.diff(data_unit_map))[0] + 1,
+            np.array([data.size]),
+        ]
+    )
+
+    output = {}
+    for jj, (low, high) in enumerate(zip(changes[:-1], changes[1:])):
+        local_unit = data_unit_map[low]
+        current = data[low:high]
+
+        if local_to_global_unit_map is not None:
+            if local_unit not in local_to_global_unit_map:
+                logging.warning(
+                    f"unable to find unit at local position {local_unit}"
+                )
+                continue
+            global_id = local_to_global_unit_map[local_unit]
+            output[global_id] = current
+        else:
+            output[local_unit] = current
+
+    return output
+
+
 def add_metadata_to_nwbfile(nwbfile, input_metadata):
     metadata = input_metadata.copy()
 
@@ -157,6 +323,52 @@
 
     nwbfile.subject = EcephysSpecimen(**metadata)
     return nwbfile
+
+
+def read_waveforms_to_dictionary(
+    waveforms_path, local_to_global_unit_map=None, peak_channel_map=None
+):
+    """ Builds a lookup table for unitwise waveform data
+
+    Parameters
+    ----------
+    waveforms_path : str
+        npy file containing waveform data for each unit. Dimensions ought to
+        be units X samples X channels
+    local_to_global_unit_map : dict, optional
+        Maps probewise local unit indices to global unit ids
+    peak_channel_map : dict, optional
+        Maps unit identifiers to indices of peak channels. If provided,
+        the output will contain only samples on the peak
+        channel for each unit.
+
+    Returns
+    -------
+    output_waveforms : dict
+        Keys are unit identifiers, values are samples X channels data arrays.
+
+    """
+
+    waveforms = np.squeeze(np.load(waveforms_path, allow_pickle=False))
+    output_waveforms = {}
+    for unit_id, waveform in enumerate(
+        np.split(waveforms, waveforms.shape[0], axis=0)
+    ):
+        if local_to_global_unit_map is not None:
+            if unit_id not in local_to_global_unit_map:
+                logging.warning(
+                    f"""unable to find unit at local position
+                        {unit_id} while reading waveforms"""
+                )
+                continue
+            unit_id = local_to_global_unit_map[unit_id]
+
+        if peak_channel_map is not None:
+            waveform = waveform[:, peak_channel_map[unit_id]]
+
+        output_waveforms[unit_id] = np.squeeze(waveform)
+
+    return output_waveforms
 
 
 def read_running_speed(path):
@@ -182,8 +394,6 @@
     )
 
 
-<<<<<<< HEAD
-=======
 def add_probe_to_nwbfile(nwbfile, probe_id, sampling_rate, lfp_sampling_rate,
                          has_lfp_data, name,
                          location="See electrode locations"):
@@ -373,7 +583,6 @@
     )
 
 
->>>>>>> ea150166
 DEFAULT_RUNNING_SPEED_UNITS = {
     "velocity": "cm/s",
     "vin": "V",
@@ -490,7 +699,7 @@
 
     add_ecephys_electrodes(nwbfile, probe["channels"],
                            probe_nwb_electrode_group,
-                           channel_number_whitelist=lfp_channels)
+                           local_index_whitelist=lfp_channels)
 
     electrode_table_region = nwbfile.create_electrode_table_region(
         region=np.arange(len(nwbfile.electrodes)).tolist(),  # use raw inds
@@ -638,19 +847,128 @@
         mean_waveforms : Dict[int, np.ndarray]
             Keys: unit identifiers, Values: mean waveform arrays
     """
-    probes = Probes.from_json(probes=probes)
-    return probes.units_table, \
-        probes.spike_times, \
-        probes.spike_amplitudes, \
-        probes.mean_waveforms
+
+    unit_tables = []
+    spike_times = {}
+    spike_amplitudes = {}
+    mean_waveforms = {}
+
+    for probe in probes:
+        unit_tables.append(pd.DataFrame(probe['units']))
+
+        local_to_global_unit_map = \
+            {unit['cluster_id']: unit['id'] for unit in probe['units']}
+
+        spike_times.update(read_spike_times_to_dictionary(
+            probe['spike_times_path'],
+            probe['spike_clusters_file'],
+            local_to_global_unit_map
+        ))
+        mean_waveforms.update(read_waveforms_to_dictionary(
+            probe['mean_waveforms_path'],
+            local_to_global_unit_map
+        ))
+
+        spike_amplitudes.update(read_spike_amplitudes_to_dictionary(
+            probe["spike_amplitudes_path"],
+            probe["spike_clusters_file"],
+            probe["templates_path"],
+            probe["spike_templates_path"],
+            probe["inverse_whitening_matrix_path"],
+            local_to_global_unit_map=local_to_global_unit_map,
+            scale_factor=probe["amplitude_scale_factor"]
+        ))
+
+    units_table = pd.concat(unit_tables).set_index(keys='id', drop=True)
+
+    return (units_table, spike_times, spike_amplitudes, mean_waveforms)
 
 
 def add_probewise_data_to_nwbfile(nwbfile, probes):
     """ Adds channel (electrode) and spike data for a single probe to
         the session-level nwb file.
     """
-    probes = Probes.from_json(probes=probes)
-    probes.to_nwb(nwbfile=nwbfile)
+    for probe in probes:
+        logging.info(f'found probe {probe["id"]} with name {probe["name"]}')
+
+        if probe.get("temporal_subsampling_factor", None) is not None:
+            probe["lfp_sampling_rate"] = probe["lfp_sampling_rate"] / \
+                probe["temporal_subsampling_factor"]
+
+        nwbfile, probe_nwb_device, probe_nwb_electrode_group = \
+            add_probe_to_nwbfile(
+                nwbfile,
+                probe_id=probe["id"],
+                name=probe["name"],
+                sampling_rate=probe["sampling_rate"],
+                lfp_sampling_rate=probe["lfp_sampling_rate"],
+                has_lfp_data=probe["lfp"] is not None
+            )
+
+        add_ecephys_electrodes(nwbfile,
+                               probe["channels"],
+                               probe_nwb_electrode_group)
+
+    units_table, spike_times, spike_amplitudes, mean_waveforms = \
+        parse_probes_data(probes)
+    nwbfile.units = pynwb.misc.Units.from_dataframe(fill_df(units_table),
+                                                    name='units')
+
+    sorted_spike_times, sorted_spike_amplitudes = \
+        filter_and_sort_spikes(spike_times, spike_amplitudes)
+
+    add_ragged_data_to_dynamic_table(
+        table=nwbfile.units,
+        data=sorted_spike_times,
+        column_name="spike_times",
+        column_description="times (s) of detected spiking events",
+    )
+
+    add_ragged_data_to_dynamic_table(
+        table=nwbfile.units,
+        data=sorted_spike_amplitudes,
+        column_name="spike_amplitudes",
+        column_description="amplitude (s) of detected spiking events"
+    )
+
+    add_ragged_data_to_dynamic_table(
+        table=nwbfile.units,
+        data=mean_waveforms,
+        column_name="waveform_mean",
+        column_description="mean waveforms on peak channels (over samples)",
+    )
+
+    return nwbfile
+
+
+def add_optotagging_table_to_nwbfile(nwbfile,
+                                     optotagging_table,
+                                     tag="optical_stimulation"):
+    # "name" is a pynwb reserved column name that older versions of the
+    # pre-processed optotagging_table may use.
+    if "name" in optotagging_table.columns:
+        optotagging_table = \
+            optotagging_table.rename(columns={"name": "stimulus_name"})
+
+    opto_ts = pynwb.base.TimeSeries(
+        name="optotagging",
+        timestamps=optotagging_table["start_time"].values,
+        data=optotagging_table["duration"].values,
+        unit="seconds"
+    )
+
+    opto_mod = pynwb.ProcessingModule("optotagging",
+                                      "optogenetic stimulution data")
+    opto_mod.add_data_interface(opto_ts)
+    nwbfile.add_processing_module(opto_mod)
+
+    optotagging_table = setup_table_for_epochs(optotagging_table, opto_ts, tag)
+
+    if len(optotagging_table) > 0:
+        container = \
+            pynwb.epoch.TimeIntervals.from_dataframe(optotagging_table,
+                                                     "optogenetic_stimulation")
+        opto_mod.add_data_interface(container)
 
     return nwbfile
 
@@ -746,23 +1064,17 @@
         "colorSpace", "depth", "interpolate", "pos", "rgbPedestal", "tex",
         "texRes", "flipHoriz", "flipVert", "rgb", "signalDots"
     ]
-    stimulus_table = Presentations.from_path(
-        path=stimulus_table_path,
-        exclude_columns=stimulus_columns_to_drop,
-        columns_to_rename=STIM_TABLE_RENAMES_MAP,
-        sort_columns=False
-    )
+    stimulus_table = \
+        read_stimulus_table(stimulus_table_path,
+                            columns_to_drop=stimulus_columns_to_drop)
     nwbfile = \
-        add_stimulus_timestamps(nwbfile,
-                                stimulus_table.value['start_time'].values)
-    nwbfile = stimulus_table.to_nwb(nwbfile=nwbfile)
-
+        add_stimulus_timestamps(nwbfile, stimulus_table['start_time'].values)
+    nwbfile = add_stimulus_presentations(nwbfile, stimulus_table)
     nwbfile = add_invalid_times(nwbfile, invalid_epochs)
 
     if optotagging_table_path is not None:
-        optotagging_table = OptotaggingTable.from_json(
-            dict_repr={'optotagging_table_path': optotagging_table_path})
-        nwbfile = optotagging_table.to_nwb(nwbfile=nwbfile)
+        optotagging_table = pd.read_csv(optotagging_table_path)
+        nwbfile = add_optotagging_table_to_nwbfile(nwbfile, optotagging_table)
 
     nwbfile = add_probewise_data_to_nwbfile(nwbfile, probes)
 
@@ -825,7 +1137,7 @@
 
     parser = optional_lims_inputs(
         sys.argv,
-        VCNInputSchema,
+        InputSchema,
         OutputSchema,
         get_inputs_from_lims
     )
