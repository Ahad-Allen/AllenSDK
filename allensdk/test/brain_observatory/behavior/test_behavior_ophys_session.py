--- conflicted
+++ resolved
@@ -169,47 +169,6 @@
                 assert lick_times[0] < reward_time
 
 
-<<<<<<< HEAD
-@pytest.mark.parametrize("cell_specimen_ids,expected", [
-    [
-        10,
-        np.array([
-            [1, 0, 0, 0, 0],
-            [0, 0, 0, 0, 0],
-            [0, 0, 0, 0, 0],
-            [0, 0, 0, 0, 0],
-            [0, 0, 0, 0, 0]
-        ])
-    ],
-    [
-        [11, 10],
-        np.array([
-            [
-                [0, 0, 0, 0, 0],
-                [0, 0, 0, 0, 0],
-                [0, 1, 0, 0, 0],
-                [0, 0, 0, 0, 0],
-                [0, 0, 0, 0, 0]
-            ],
-            [
-                [1, 0, 0, 0, 0],
-                [0, 0, 0, 0, 0],
-                [0, 0, 0, 0, 0],
-                [0, 0, 0, 0, 0],
-                [0, 0, 0, 0, 0]
-            ]
-        ])
-    ]
-])
-# cell_specimen_table_api fixture from allensdk.test.brain_observatory.conftest
-def test_get_roi_masks(cell_specimen_ids, expected, cell_specimen_table_api):
-    ssn = BehaviorOphysSession(api=cell_specimen_table_api)
-    obtained = ssn.get_roi_masks(cell_specimen_ids)
-    assert np.allclose(expected, obtained.values)
-
-
-=======
->>>>>>> a0d7e720
 @pytest.mark.parametrize("dilation_frames, z_threshold, eye_tracking_start_value", [
     (5, 9, None),
     (1, 2, None),
@@ -231,24 +190,4 @@
         obtained = session.eye_tracking
         assert obtained.equals(pd.DataFrame([1, 2, 3]))
         assert session.api.get_eye_tracking.called_with(z_threshold=z_threshold,
-                                                        dilation_frames=dilation_frames)
-
-
-# @pytest.mark.requires_bamboo
-def test_event_detection():
-    ophys_experiment_id = 789359614
-    session = BehaviorOphysSession.from_lims(ophys_experiment_id=ophys_experiment_id)
-    events = session.events
-
-    assert len(events) > 0
-
-    expected_columns = ['events', 'filtered_events', 'lambda', 'noise_std', 'cell_roi_id']
-    assert len(events.columns) == len(expected_columns)
-    # Assert they contain the same columns
-    assert len(set(expected_columns).intersection(events.columns)) == len(expected_columns)
-
-    assert events.index.name == 'cell_specimen_id'
-
-    # All events are the same length
-    event_length = len(set([len(x) for x in events['events']]))
-    assert event_length == 1+                                                        dilation_frames=dilation_frames)