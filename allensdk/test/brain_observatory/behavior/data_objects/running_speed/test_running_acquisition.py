import pytest
from unittest.mock import create_autospec

import pandas as pd

from allensdk.brain_observatory.behavior.data_files import BehaviorStimulusFile
from allensdk.brain_observatory.behavior.data_objects.running_speed.running_processing import (  # noqa: E501
    get_running_df
)
from allensdk.brain_observatory.behavior.data_objects import (
    RunningAcquisition, StimulusTimestamps
)
from allensdk.brain_observatory.behavior.data_files import (
    SyncFile)


def test_nonzero_monitor_delay_acq():
    """
    Test that RunningAcquisition throws an exception if instantiated
    with a timestamps object that has non-zero monitor_delay
    """
    class OtherTimestamps(object):
        monitor_delay = 0.01
        value = 0.0

    with pytest.raises(RuntimeError,
                       match="should be no monitor delay"):

        RunningAcquisition(
            running_acquisition=4.0,
            stimulus_file=None,
            stimulus_timestamps=OtherTimestamps())


@pytest.mark.parametrize(
    "dict_repr, returned_running_acq_df, expected_running_acq_df",
    [
        (
            # dict_repr
            {
                "behavior_stimulus_file": "mock_stimulus_file.pkl",
                "monitor_delay": 0.0
            },
            # returned_running_acq_df
            pd.DataFrame(
                {
                    "timestamps": [1, 2],
                    "speed": [3, 4],
                    "dx": [5, 6],
                    "v_sig": [7, 8],
                    "v_in": [9, 10]
                }
            ).set_index("timestamps"),
            # expected_running_acq_df
            pd.DataFrame(
                {
                    "timestamps": [1, 2],
                    "dx": [5, 6],
                    "v_sig": [7, 8],
                    "v_in": [9, 10]
                }
            ).set_index("timestamps")
        ),
    ]
)
def test_running_acquisition_from_json(
    monkeypatch, dict_repr, returned_running_acq_df, expected_running_acq_df
):
    mock_stimulus_file = create_autospec(BehaviorStimulusFile)
    mock_stimulus_timestamps = create_autospec(StimulusTimestamps)

    class DummyTimestamps(object):
        monitor_delay = 0.0
        value = 0.0
    dummy_ts: StimulusTimestamps = DummyTimestamps()

    mock_get_running_df = create_autospec(get_running_df)

    mock_get_running_df.return_value = returned_running_acq_df

    with monkeypatch.context() as m:
        m.setattr(
            "allensdk.brain_observatory.behavior.data_objects"
            ".running_speed.running_acquisition.BehaviorStimulusFile",
            mock_stimulus_file
        )
        m.setattr(
            "allensdk.brain_observatory.behavior.data_objects"
            ".running_speed.running_acquisition.StimulusTimestamps",
            mock_stimulus_timestamps
        )
        m.setattr(
            "allensdk.brain_observatory.behavior.data_objects"
            ".running_speed.running_acquisition.get_running_df",
            mock_get_running_df
        )
<<<<<<< HEAD
        obt = RunningAcquisition.from_json(dict_repr,
                                           stimulus_timestamps=dummy_ts)
=======
        obt = RunningAcquisition.from_stimulus_file(
                    behavior_stimulus_file=mock_stimulus_file)
>>>>>>> 636316d0

    mock_stimulus_file_instance = mock_stimulus_file.from_json(dict_repr)

<<<<<<< HEAD
    assert obt._stimulus_timestamps == dummy_ts

    mock_get_running_df.assert_called_once_with(
        data=mock_stimulus_file_instance.data,
        time=dummy_ts.value,
    )

=======
    mock_stimulus_timestamps_instance = \
        mock_stimulus_timestamps.from_stimulus_file(
            stimulus_file=mock_stimulus_file_instance,
            monitor_delay=0.0
        )
    assert obt._stimulus_timestamps == mock_stimulus_timestamps_instance

>>>>>>> 636316d0
    pd.testing.assert_frame_equal(obt.value, expected_running_acq_df)


@pytest.mark.skip('to_json not supported yet')
@pytest.mark.parametrize(
    "stimulus_file, stimulus_file_to_json_ret, "
    "stimulus_timestamps, stimulus_timestamps_to_json_ret, raises, expected",
    [
        # Test to_json with both stimulus_file and sync_file
        (
            # stimulus_file
            create_autospec(BehaviorStimulusFile, instance=True),
            # stimulus_file_to_json_ret
            {"behavior_stimulus_file": "stim.pkl"},
            # stimulus_timestamps
            create_autospec(StimulusTimestamps, instance=True),
            # stimulus_timestamps_to_json_ret
            {"sync_file": "sync.h5"},
            # raises
            False,
            # expected
            {"behavior_stimulus_file": "stim.pkl", "sync_file": "sync.h5"}
        ),
        # Test to_json without stimulus_file
        (
            # stimulus_file
            None,
            # stimulus_file_to_json_ret
            None,
            # stimulus_timestamps
            create_autospec(StimulusTimestamps, instance=True),
            # stimulus_timestamps_to_json_ret
            {"sync_file": "sync.h5"},
            # raises
            "RunningAcquisition DataObject lacks information about",
            # expected
            None
        ),
        # Test to_json without stimulus_timestamps
        (
            # stimulus_file
            create_autospec(BehaviorStimulusFile, instance=True),
            # stimulus_file_to_json_ret
            {"behavior_stimulus_file": "stim.pkl"},
            # stimulus_timestamps_to_json_ret
            None,
            # sync_file_to_json_ret
            None,
            # raises
            "RunningAcquisition DataObject lacks information about",
            # expected
            None
        ),
    ]
)
def test_running_acquisition_to_json(
    stimulus_file, stimulus_file_to_json_ret,
    stimulus_timestamps, stimulus_timestamps_to_json_ret, raises, expected
):
    if stimulus_file is not None:
        stimulus_file.to_json.return_value = stimulus_file_to_json_ret
    if stimulus_timestamps is not None:
        stimulus_timestamps._sync_file = create_autospec(SyncFile,
                                                         instance=True)
        stimulus_timestamps._monitor_delay = 0.0
        stimulus_timestamps._sync_file.to_json.return_value = (
            stimulus_timestamps_to_json_ret
        )

    running_acq = RunningAcquisition(
        running_acquisition=None,
        stimulus_file=stimulus_file,
        stimulus_timestamps=stimulus_timestamps
    )

    if raises:
        with pytest.raises(RuntimeError, match=raises):
            _ = running_acq.to_json()
    else:
        obt = running_acq.to_json()
        assert obt == expected


# Fixtures:
# nwbfile:
#   test/brain_observatory/behavior/conftest.py
# data_object_roundtrip_fixture:
#   test/brain_observatory/behavior/data_objects/conftest.py
@pytest.mark.parametrize("roundtrip", [True, False])
@pytest.mark.parametrize("running_acq_data", [
    (
        # expected_running_acq_df
        pd.DataFrame(
            {
                "timestamps": [2.0, 4.0],
                "dx": [10.0, 12.0],
                "v_sig": [14.0, 16.0],
                "v_in": [18.0, 20.0]
            }
        ).set_index("timestamps")
    ),
])
def test_running_acquisition_nwb_roundtrip(
    nwbfile, data_object_roundtrip_fixture, roundtrip, running_acq_data
):
    running_acq = RunningAcquisition(running_acquisition=running_acq_data)
    nwbfile = running_acq.to_nwb(nwbfile)

    if roundtrip:
        obt = data_object_roundtrip_fixture(nwbfile, RunningAcquisition)
    else:
        obt = RunningAcquisition.from_nwb(nwbfile)

    pd.testing.assert_frame_equal(
        obt.value, running_acq_data, check_like=True
    )<|MERGE_RESOLUTION|>--- conflicted
+++ resolved
@@ -72,7 +72,9 @@
     class DummyTimestamps(object):
         monitor_delay = 0.0
         value = 0.0
-    dummy_ts: StimulusTimestamps = DummyTimestamps()
+    dummy_ts = DummyTimestamps()
+    mock_stimulus_timestamps.from_stimulus_file.return_value = dummy_ts
+    mock_stimulus_timestamps.from_json.return_value = dummy_ts
 
     mock_get_running_df = create_autospec(get_running_df)
 
@@ -94,25 +96,11 @@
             ".running_speed.running_acquisition.get_running_df",
             mock_get_running_df
         )
-<<<<<<< HEAD
-        obt = RunningAcquisition.from_json(dict_repr,
-                                           stimulus_timestamps=dummy_ts)
-=======
         obt = RunningAcquisition.from_stimulus_file(
                     behavior_stimulus_file=mock_stimulus_file)
->>>>>>> 636316d0
 
     mock_stimulus_file_instance = mock_stimulus_file.from_json(dict_repr)
 
-<<<<<<< HEAD
-    assert obt._stimulus_timestamps == dummy_ts
-
-    mock_get_running_df.assert_called_once_with(
-        data=mock_stimulus_file_instance.data,
-        time=dummy_ts.value,
-    )
-
-=======
     mock_stimulus_timestamps_instance = \
         mock_stimulus_timestamps.from_stimulus_file(
             stimulus_file=mock_stimulus_file_instance,
@@ -120,7 +108,6 @@
         )
     assert obt._stimulus_timestamps == mock_stimulus_timestamps_instance
 
->>>>>>> 636316d0
     pd.testing.assert_frame_equal(obt.value, expected_running_acq_df)
 
 
