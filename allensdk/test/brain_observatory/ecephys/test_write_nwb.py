import os
from datetime import datetime, timezone
from pathlib import Path
import logging
import platform
from unittest.mock import patch

import pytest
import pynwb
import pandas as pd
import numpy as np
import xarray as xr

from pynwb import NWBFile, NWBHDF5IO

from allensdk.brain_observatory import dict_to_indexed_array
from allensdk.brain_observatory.behavior.data_objects.stimuli.presentations \
    import \
    Presentations
from allensdk.brain_observatory.ecephys._unit import Unit, \
    _get_filtered_and_sorted_spikes
from allensdk.brain_observatory.ecephys._units import Units
import allensdk.brain_observatory.ecephys.nwb_util
import allensdk.brain_observatory.ecephys.utils
from allensdk.brain_observatory.ecephys.current_source_density.__main__ \
    import write_csd_to_h5
import allensdk.brain_observatory.ecephys.write_nwb.__main__ as write_nwb
from allensdk.brain_observatory.ecephys.ecephys_session_api \
    import EcephysNwbSessionApi
from allensdk.brain_observatory.ecephys.optotagging import OptotaggingTable
from allensdk.test.brain_observatory.behavior.test_eye_tracking_processing \
    import create_preload_eye_tracking_df
from allensdk.brain_observatory.nwb import setup_table_for_invalid_times


@pytest.fixture
def units_table():
    return pynwb.misc.Units.from_dataframe(pd.DataFrame({
        "peak_channel_id": [5, 10, 15],
        "local_index": [0, 1, 2],
        "quality": ["good", "good", "noise"],
        "firing_rate": [0.5, 1.2, -3.14],
        "snr": [1.0, 2.4, 5],
        "isi_violations": [34, 39, 22]
    }, index=pd.Index([11, 22, 33], name="id")), name="units")


@pytest.fixture
def spike_times():
    return {
        11: [1, 2, 3, 4, 5, 6],
        22: [],
        33: [13, 4, 12]
    }


@pytest.fixture
def running_speed():
    return pd.DataFrame({
        "start_time": [1., 2., 3., 4., 5.],
        "end_time": [2., 3., 4., 5., 6.],
        "velocity": [-1., -2., -1., 0., 1.],
        "net_rotation": [-np.pi, -2 * np.pi, -np.pi, 0, np.pi]
    })


@pytest.fixture
def raw_running_data():
    return pd.DataFrame({
        "frame_time": np.random.rand(4),
        "dx": np.random.rand(4),
        "vsig": np.random.rand(4),
        "vin": np.random.rand(4),
    })


@pytest.fixture
def stimulus_presentations_color():
    return pd.DataFrame({
        "alpha": [0.5, 0.4, 0.3, 0.2, 0.1],
        "start_time": [1., 2., 4., 5., 6.],
        "stop_time": [2., 4., 5., 6., 8.],
        "stimulus_name": ['gabors', 'gabors', 'random', 'movie', 'gabors'],
        "color": ["1.0", "", r"[1.0,-1.0, 10., -42.12, -.1]", "-1.0", ""]
    }, index=pd.Index(name="stimulus_presentations_id", data=[0, 1, 2, 3, 4]))


def test_roundtrip_basic_metadata(roundtripper):
    dt = datetime.now(timezone.utc)
    nwbfile = pynwb.NWBFile(
        session_description="EcephysSession",
        identifier="{}".format(12345),
        session_start_time=dt
    )

    api = roundtripper(nwbfile, EcephysNwbSessionApi)
    assert 12345 == api.get_ecephys_session_id()
    assert dt == api.get_session_start_time()


@pytest.mark.parametrize("metadata, expected_metadata", [
    ({
         "specimen_name": "mouse_1",
         "age_in_days": 100.0,
         "full_genotype": "wt",
         "strain": "c57",
         "sex": "F",
         "stimulus_name": "brain_observatory_2.0",
         "donor_id": 12345,
         "species": "Mus musculus"},
     {
         "specimen_name": "mouse_1",
         "age_in_days": 100.0,
         "age": "P100D",
         "full_genotype": "wt",
         "strain": "c57",
         "sex": "F",
         "stimulus_name": "brain_observatory_2.0",
         "subject_id": "12345",
         "species": "Mus musculus"})
])
def test_add_metadata(nwbfile, roundtripper, metadata, expected_metadata):
    nwbfile = write_nwb.add_metadata_to_nwbfile(nwbfile, metadata)

    api = roundtripper(nwbfile, EcephysNwbSessionApi)
    obtained = api.get_metadata()

    assert set(expected_metadata.keys()) == set(obtained.keys())

    misses = {}
    for key, value in expected_metadata.items():
        if obtained[key] != value:
            misses[key] = {"expected": value, "obtained": obtained[key]}

    assert len(misses) == 0, \
        f"the following metadata items were mismatched: {misses}"


@pytest.mark.parametrize("presentations", [
    (pd.DataFrame({
        'alpha': [0.5, 0.4, 0.3, 0.2, 0.1],
        'start_time': [1., 2., 4., 5., 6.],
        'stimulus_name': ['gabors', 'gabors', 'random', 'movie', 'gabors'],
        'stop_time': [2., 4., 5., 6., 8.]
    }, index=pd.Index(name='stimulus_presentations_id',
                      data=[0, 1, 2, 3, 4]))),

    (pd.DataFrame({
        'gabor_specific_column': [1.0, 2.0, np.nan, np.nan, 3.0],
        'mixed_column': ["a", "", "b", "", "c"],
        'movie_specific_column': [np.nan, np.nan, np.nan, 1.0, np.nan],
        'start_time': [1., 2., 4., 5., 6.],
        'stimulus_name': ['gabors', 'gabors', 'random', 'movie', 'gabors'],
        'stop_time': [2., 4., 5., 6., 8.]
    }, index=pd.Index(name='stimulus_presentations_id',
                      data=[0, 1, 2, 3, 4]))),
])
def test_add_stimulus_presentations(nwbfile, presentations, roundtripper):
    write_nwb.add_stimulus_timestamps(nwbfile, [0, 1])
    presentations = Presentations(presentations=presentations)
    presentations.to_nwb(nwbfile=nwbfile, stimulus_name_column='stimulus_name')

    api = roundtripper(nwbfile, EcephysNwbSessionApi)
    obtained_stimulus_table = api.get_stimulus_presentations()

    pd.testing.assert_frame_equal(
        presentations.value,
        obtained_stimulus_table,
        check_dtype=False)


def test_add_stimulus_presentations_color(
        nwbfile,
        stimulus_presentations_color,
        roundtripper):
    write_nwb.add_stimulus_timestamps(nwbfile, [0, 1])
    presentations = Presentations(presentations=stimulus_presentations_color)
    presentations.to_nwb(nwbfile=nwbfile, stimulus_name_column='stimulus_name')

    api = roundtripper(nwbfile, EcephysNwbSessionApi)
    obtained_stimulus_table = api.get_stimulus_presentations()

    expected_color = [1.0, "", "", -1.0, ""]
    obtained_color = obtained_stimulus_table["color"].values.tolist()

    mismatched = False
    for expected, obtained in zip(expected_color, obtained_color):
        if expected != obtained:
            mismatched = True

    assert not mismatched, \
        f"expected: {expected_color}, obtained: {obtained_color}"


@pytest.mark.parametrize("opto_table, expected", [
    (pd.DataFrame({
        "start_time": [0., 1., 2., 3.],
        "stop_time": [0.5, 1.5, 2.5, 3.5],
        "level": [10., 9., 8., 7.],
        "condition": ["a", "a", "b", "c"]}),
     None),

    # Test for older version of optotable that used nwb reserved "name" col
    (pd.DataFrame({"start_time": [0., 1., 2., 3.],
                   "stop_time": [0.5, 1.5, 2.5, 3.5],
                   "level": [10., 9., 8., 7.],
                   "condition": ["a", "a", "b", "c"],
                   "name": ["w", "x", "y", "z"]}),
     pd.DataFrame({"start_time": [0., 1., 2., 3.],
                   "stop_time": [0.5, 1.5, 2.5, 3.5],
                   "level": [10., 9., 8., 7.],
                   "condition": ["a", "a", "b", "c"],
                   "stimulus_name": ["w", "x", "y", "z"],
                   "duration": [0.5, 0.5, 0.5, 0.5]})),

    (pd.DataFrame({"start_time": [0., 1., 2., 3.],
                   "stop_time": [0.5, 1.5, 2.5, 3.5],
                   "level": [10., 9., 8., 7.],
                   "condition": ["a", "a", "b", "c"],
                   "stimulus_name": ["w", "x", "y", "z"]}),
     None)
])
def test_add_optotagging_table_to_nwbfile(
        nwbfile,
        roundtripper,
        opto_table,
        expected):
    opto_table["duration"] = opto_table["stop_time"] - opto_table["start_time"]

    opto_table = OptotaggingTable(table=opto_table)
    nwbfile = opto_table.to_nwb(nwbfile=nwbfile)
    api = roundtripper(nwbfile, EcephysNwbSessionApi)

    obtained = api.get_optogenetic_stimulation()

    if expected is None:
        expected = opto_table.value

    pd.testing.assert_frame_equal(obtained, expected, check_like=True)


@pytest.mark.parametrize("roundtrip", [True, False])
@pytest.mark.parametrize("pid,name,srate,lfp_srate,has_lfp,expected", [
    [
        12,
        "a probe",
        30000.0,
        2500.0,
        True,
        pd.DataFrame({
            "description": ["a probe"],
            "sampling_rate": [30000.0],
            "lfp_sampling_rate": [2500.0],
            "has_lfp_data": [True],
            "location": ["See electrode locations"]
        }, index=pd.Index([12], name="id"))
    ]
])
def test_add_probe_to_nwbfile(
        nwbfile,
        roundtripper,
        roundtrip,
        pid,
        name,
        srate,
        lfp_srate,
        has_lfp,
        expected):
    nwbfile, _, _ = allensdk.brain_observatory.ecephys.nwb_util \
        .add_probe_to_nwbfile(nwbfile, pid,
                              name=name,
                              sampling_rate=srate,
                              lfp_sampling_rate=lfp_srate,
                              has_lfp_data=has_lfp)
    if roundtrip:
        obt = roundtripper(nwbfile, EcephysNwbSessionApi)
    else:
        obt = EcephysNwbSessionApi.from_nwbfile(nwbfile)

    pd.testing.assert_frame_equal(expected, obt.get_probes(), check_like=True)


@pytest.mark.parametrize("columns_to_add", [
    None,

<<<<<<< HEAD
     {"probe_vertical_position", "probe_horizontal_position",
      "probe_id", "probe_channel_number", "valid_data",
      "x", "y", "z", "group",
      "group_name", "imp", "location", "filtering"}),

    ([("test_column_a", "description_a"),
      ("test_column_b", "description_b")],

     {"x", "y", "z", "group", "group_name", "imp", "location", "filtering",
      "test_column_a", "test_column_b"})
])
def test_add_ecephys_electrode_columns(nwbfile, columns_to_add,
                                       expected_columns):
    allensdk.brain_observatory.ecephys.nwb_util._add_ecephys_electrode_columns(
        nwbfile, columns_to_add)
=======
    [("test_column_a", "description_a"),
     ("test_column_b", "description_b")]
])
def test_add_ecephys_electrode_columns(nwbfile, columns_to_add):

    write_nwb.add_ecephys_electrode_columns(nwbfile, columns_to_add)
>>>>>>> ea150166

    if columns_to_add is None:
        expected_columns = \
            [x[0] for x in write_nwb.ELECTRODE_TABLE_DEFAULT_COLUMNS]
    else:
        expected_columns = [x[0] for x in columns_to_add]

    for c in expected_columns:
        assert c in nwbfile.electrodes.colnames


@pytest.mark.parametrize(("channels, channel_number_whitelist, "
                          "expected_electrode_table"), [
                             ([{"id": 1,
                                "probe_id": 1234,
                                "valid_data": True,
                                "probe_channel_number": 23,
                                "probe_vertical_position": 10,
                                "probe_horizontal_position": 10,
                                "anterior_posterior_ccf_coordinate": 15.0,
                                "dorsal_ventral_ccf_coordinate": 20.0,
                                "left_right_ccf_coordinate": 25.0,
                                "structure_acronym": "CA1",
                                "impedence": np.nan,
                                "filtering": "AP band: 500 Hz high-pass; LFP "
                                             "band: 1000 Hz low-pass"},
                               {"id": 2,
                                "probe_id": 1234,
                                "valid_data": True,
                                "probe_channel_number": 15,
                                "probe_vertical_position": 20,
                                "probe_horizontal_position": 20,
                                "anterior_posterior_ccf_coordinate": 25.0,
                                "dorsal_ventral_ccf_coordinate": 30.0,
                                "left_right_ccf_coordinate": 35.0,
                                "structure_acronym": "CA3",
                                "impedence": 42.0,
                                "filtering": "custom"}],

                              [15, 23],

                              pd.DataFrame({
                                  "id": [2, 1],
                                  "probe_id": [1234, 1234],
                                  "valid_data": [True, True],
                                  "probe_channel_number": [15, 23],
                                  "probe_vertical_position": [20, 10],
                                  "probe_horizontal_position": [20, 10],
                                  "x": [25.0, 15.0],
                                  "y": [30.0, 20.0],
                                  "z": [35.0, 25.0],
                                  "location": ["CA3", "CA1"],
                                  "imp": [42.0, np.nan],
                                  "filtering": ["custom",
                                                "AP band: 500 Hz high-pass; "
                                                "LFP band: 1000 Hz low-pass"]
                              }).set_index("id"))

                         ])
def test_add_ecephys_electrodes(nwbfile, channels, channel_number_whitelist,
                                expected_electrode_table):
    mock_device = pynwb.device.Device(name="mock_device")
    mock_electrode_group = pynwb.ecephys.ElectrodeGroup(name="mock_group",
                                                        description="",
                                                        location="",
                                                        device=mock_device)

    allensdk.brain_observatory.ecephys.nwb_util.add_ecephys_electrodes(
        nwbfile,
        channels,
        mock_electrode_group,
        channel_number_whitelist)

    obt_electrode_table = \
        nwbfile.electrodes.to_dataframe().drop(columns=["group", "group_name"])

    pd.testing.assert_frame_equal(obt_electrode_table,
                                  expected_electrode_table,
                                  check_like=True)


@pytest.mark.parametrize("dc,order,exp_idx,exp_data", [
    [{"a": [1, 2, 3], "b": [4, 5, 6]}, ["a", "b"], [3, 6], [1, 2, 3, 4, 5, 6]]
])
def test_dict_to_indexed_array(dc, order, exp_idx, exp_data):
    obt_idx, obt_data = dict_to_indexed_array(dc, order)
    assert np.allclose(exp_idx, obt_idx)
    assert np.allclose(exp_data, obt_data)


def test_add_ragged_data_to_dynamic_table(units_table, spike_times):
    allensdk.brain_observatory.ecephys.nwb_util \
        .add_ragged_data_to_dynamic_table(
            table=units_table,
            data=spike_times,
            column_name="spike_times"
        )

    assert np.allclose([1, 2, 3, 4, 5, 6], units_table["spike_times"][0])
    assert np.allclose([], units_table["spike_times"][1])
    assert np.allclose([13, 4, 12], units_table["spike_times"][2])


@pytest.mark.parametrize("roundtrip,include_rotation", [
    [True, True],
    [True, False]
])
def test_add_running_speed_to_nwbfile(
        nwbfile,
        running_speed,
        roundtripper,
        roundtrip,
        include_rotation):
    nwbfile = write_nwb.add_running_speed_to_nwbfile(nwbfile, running_speed)
    if roundtrip:
        api_obt = roundtripper(nwbfile, EcephysNwbSessionApi)
    else:
        api_obt = EcephysNwbSessionApi.from_nwbfile(nwbfile)

    obtained = api_obt.get_running_speed(include_rotation=include_rotation)

    expected = running_speed
    if not include_rotation:
        expected = expected.drop(columns="net_rotation")
    pd.testing.assert_frame_equal(expected, obtained, check_like=True)


@pytest.mark.parametrize("roundtrip", [[True]])
def test_add_raw_running_data_to_nwbfile(
        nwbfile,
        raw_running_data,
        roundtripper,
        roundtrip):
    nwbfile = write_nwb.add_raw_running_data_to_nwbfile(
        nwbfile,
        raw_running_data)
    if roundtrip:
        api_obt = roundtripper(nwbfile, EcephysNwbSessionApi)
    else:
        api_obt = EcephysNwbSessionApi.from_nwbfile(nwbfile)

    obtained = api_obt.get_raw_running_data()

    expected = raw_running_data.rename(
        columns={"dx": "net_rotation",
                 "vsig": "signal_voltage",
                 "vin": "supply_voltage"})
    pd.testing.assert_frame_equal(expected, obtained, check_like=True)


@pytest.mark.parametrize(
    "presentations, column_renames_map, columns_to_drop, expected", [
        (pd.DataFrame({'alpha': [0.5, 0.4, 0.3, 0.2, 0.1],
                       'stimulus_name': ['gabors',
                                         'gabors',
                                         'random',
                                         'movie',
                                         'gabors'],
                       'start_time': [1., 2., 4., 5., 6.],
                       'stop_time': [2., 4., 5., 6., 8.]}),
         {"alpha": "beta"},
         None,
         pd.DataFrame({'beta': [0.5, 0.4, 0.3, 0.2, 0.1],
                       'stimulus_name': ['gabors',
                                         'gabors',
                                         'random',
                                         'movie',
                                         'gabors'],
                       'start_time': [1., 2., 4., 5., 6.],
                       'stop_time': [2., 4., 5., 6., 8.]})),

        (pd.DataFrame({'alpha': [0.5, 0.4, 0.3, 0.2, 0.1],
                       'stimulus_name': ['gabors',
                                         'gabors',
                                         'random',
                                         'movie',
                                         'gabors'],
                       'start_time': [1., 2., 4., 5., 6.],
                       'stop_time': [2., 4., 5., 6., 8.]}),
         {"alpha": "beta"},
         ["Nonexistant_column_to_drop"],
         pd.DataFrame({'beta': [0.5, 0.4, 0.3, 0.2, 0.1],
                       'stimulus_name': ['gabors',
                                         'gabors',
                                         'random',
                                         'movie',
                                         'gabors'],
                       'start_time': [1., 2., 4., 5., 6.],
                       'stop_time': [2., 4., 5., 6., 8.]})),

        (pd.DataFrame({'alpha': [0.5, 0.4, 0.3, 0.2, 0.1],
                       'stimulus_name': ['gabors',
                                         'gabors',
                                         'random',
                                         'movie',
                                         'gabors'],
                       'Start': [1., 2., 4., 5., 6.],
                       'End': [2., 4., 5., 6., 8.]}),
         None,
         ["alpha"],
         pd.DataFrame({'stimulus_name': ['gabors',
                                         'gabors',
                                         'random',
                                         'movie',
                                         'gabors'],
                       'start_time': [1., 2., 4., 5., 6.],
                       'stop_time': [2., 4., 5., 6., 8.]})),
    ])
def test_read_stimulus_table(tmpdir_factory, presentations,
                             column_renames_map, columns_to_drop, expected):
    expected = expected.set_index(
        pd.Int64Index(range(expected.shape[0]),
                      name='stimulus_presentations_id'))
    dirname = str(tmpdir_factory.mktemp("ecephys_nwb_test"))
    stim_table_path = os.path.join(dirname, "stim_table.csv")

    presentations.to_csv(stim_table_path, index=False)
    if column_renames_map is None:
        column_renames_map = write_nwb.STIM_TABLE_RENAMES_MAP
    obt = Presentations.from_path(
        path=stim_table_path,
        exclude_columns=columns_to_drop,
        columns_to_rename=column_renames_map,
        sort_columns=False
    )

    pd.testing.assert_frame_equal(obt.value, expected)


def test_read_spike_times_to_dictionary(tmpdir_factory):
    dirname = str(tmpdir_factory.mktemp("ecephys_nwb_spike_times"))
    spike_times_path = os.path.join(dirname, "spike_times.npy")
    spike_units_path = os.path.join(dirname, "spike_units.npy")

    spike_times = np.sort(np.random.rand(30))
    np.save(spike_times_path, spike_times, allow_pickle=False)

    spike_units = np.concatenate([np.arange(15), np.arange(15)])
    np.save(spike_units_path, spike_units, allow_pickle=False)

    local_to_global_unit_map = {ii: -ii for ii in spike_units}

    obtained = allensdk.brain_observatory.ecephys._units \
        ._read_spike_times_to_dictionary(
            spike_times_path,
            spike_units_path,
            local_to_global_unit_map)
    for ii in range(15):
        assert np.allclose(
            obtained[-ii],
            sorted([spike_times[ii], spike_times[15 + ii]]))


def test_read_waveforms_to_dictionary(tmpdir_factory):
    dirname = str(tmpdir_factory.mktemp("ecephys_nwb_mean_waveforms"))
    waveforms_path = os.path.join(dirname, "mean_waveforms.npy")

    nunits = 10
    nchannels = 30
    nsamples = 20

    local_to_global_unit_map = {ii: -ii for ii in range(nunits)}

    mean_waveforms = np.random.rand(nunits, nsamples, nchannels)
    np.save(waveforms_path, mean_waveforms, allow_pickle=False)

    obtained = allensdk.brain_observatory.ecephys._units \
        ._read_waveforms_to_dictionary(
            waveforms_path,
            local_to_global_unit_map)
    for ii in range(nunits):
        assert np.allclose(mean_waveforms[ii, :, :], obtained[-ii])


@pytest.fixture
def lfp_data():
    total_timestamps = 12
    subsample_channels = np.array([3, 2])

    return {
        "data": np.arange(
            total_timestamps * len(subsample_channels),
            dtype=np.int16).reshape((total_timestamps,
                                     len(subsample_channels))),
        "timestamps": np.linspace(0, 1, total_timestamps),
        "subsample_channels": subsample_channels
    }


@pytest.fixture
def probe_data():
    probe_data = {
        "id": 12345,
        "name": "probeA",
        "sampling_rate": 29.0,
        "lfp_sampling_rate": 10.0,
        "temporal_subsampling_factor": 2.0,
        "channels": [
            {
                "id": 0,
                "probe_id": 12,
                "probe_channel_number": 1,
                "probe_vertical_position": 21,
                "probe_horizontal_position": 33,
                "valid_data": True,
                "anterior_posterior_ccf_coordinate": 5.0,
                "dorsal_ventral_ccf_coordinate": 10.0,
                "left_right_ccf_coordinate": 15.0,
                "structure_acronym": "CA1",
                "impedence": np.nan,
                "filtering": "Unknown"
            },
            {
                "id": 1,
                "probe_id": 12,
                "probe_channel_number": 2,
                "probe_vertical_position": 21,
                "probe_horizontal_position": 32,
                "valid_data": True,
                "anterior_posterior_ccf_coordinate": 10.0,
                "dorsal_ventral_ccf_coordinate": 15.0,
                "left_right_ccf_coordinate": 20.0,
                "structure_acronym": "CA2",
                "impedence": np.nan,
                "filtering": "Unknown"
            },
            {
                "id": 2,
                "probe_id": 12,
                "probe_channel_number": 3,
                "probe_vertical_position": 21,
                "probe_horizontal_position": 31,
                "valid_data": True,
                "anterior_posterior_ccf_coordinate": 15.0,
                "dorsal_ventral_ccf_coordinate": 20.0,
                "left_right_ccf_coordinate": 25.0,
                "structure_acronym": "CA3",
                "impedence": np.nan,
                "filtering": "Unknown"
            }
        ],
        "lfp": {
            "input_data_path": "",
            "input_timestamps_path": "",
            "input_channels_path": "",
            "output_path": ""
        },
        "csd_path": "",
        "amplitude_scale_factor": 1.0
    }
    return probe_data


@pytest.fixture
def csd_data():
    csd_data = {
        "csd": np.arange(20).reshape([2, 10]),
        "relative_window": np.linspace(-1, 1, 10),
        "channels": np.array([3, 2]),
        "csd_locations": np.array([[1, 2], [3, 3]]),
        "stimulus_name": "foo",
        "stimulus_index": None,
        "num_trials": 1000
    }
    return csd_data


def test_write_probe_lfp_file(tmpdir_factory, lfp_data, probe_data, csd_data):
    tmpdir = Path(tmpdir_factory.mktemp("probe_lfp_nwb"))
    input_data_path = tmpdir / Path("lfp_data.dat")
    input_timestamps_path = tmpdir / Path("lfp_timestamps.npy")
    input_channels_path = tmpdir / Path("lfp_channels.npy")
    input_csd_path = tmpdir / Path("csd.h5")
    output_path = str(tmpdir / Path("lfp.nwb"))
    # pynwb.NWBHDF5IO chokes on Path

    test_lfp_paths = {
        "input_data_path": input_data_path,
        "input_timestamps_path": input_timestamps_path,
        "input_channels_path": input_channels_path,
        "output_path": output_path
    }

    test_session_metadata = {
        "specimen_name": "A",
        "age_in_days": 100.0,
        "full_genotype": "wt",
        "strain": "A strain",
        "sex": "M",
        "stimulus_name": "test_stim",
        "species": "Mus musculus",
        "donor_id": 42
    }

    probe_data.update({"lfp": test_lfp_paths})
    probe_data.update({"csd_path": input_csd_path})

    write_csd_to_h5(path=input_csd_path, **csd_data)

    np.save(input_timestamps_path,
            lfp_data["timestamps"],
            allow_pickle=False)
    np.save(input_channels_path,
            lfp_data["subsample_channels"],
            allow_pickle=False)
    with open(input_data_path, "wb") as input_data_file:
        input_data_file.write(lfp_data["data"].tobytes())

    write_nwb.write_probe_lfp_file(
        4242,
        test_session_metadata,
        datetime.now(),
        logging.INFO, probe_data)

    exp_electrodes = \
        pd.DataFrame(probe_data["channels"]).set_index("id").loc[[2, 1], :]
    exp_electrodes = exp_electrodes.rename(columns={'impedence': 'imp'})
    exp_electrodes.rename(columns={"anterior_posterior_ccf_coordinate": "x",
                                   "dorsal_ventral_ccf_coordinate": "y",
                                   "left_right_ccf_coordinate": "z",
                                   "structure_acronym": "location"},
                          inplace=True)

    with pynwb.NWBHDF5IO(output_path, "r") as obt_io:
        obt_f = obt_io.read()

        obt_acq = \
            obt_f.get_acquisition("probe_12345_lfp")
        obt_ser = obt_acq.electrical_series["probe_12345_lfp_data"]
        assert np.allclose(lfp_data["data"], obt_ser.data[:])
        assert np.allclose(lfp_data["timestamps"], obt_ser.timestamps[:])

        obt_electrodes_df = obt_f.electrodes.to_dataframe()

        obt_electrodes = obt_electrodes_df.loc[
                         :, ["probe_channel_number",
                             "probe_horizontal_position",
                             "probe_id", "probe_vertical_position",
                             "valid_data", "x", "y", "z", "location", "imp",
                             "filtering"]
                         ]

        assert obt_f.session_id == "4242"
        assert obt_f.subject.subject_id == "42"

        # There is a difference in how int dtypes are being saved in Windows
        # that are causing tests to fail.
        # Perhaps related to: https://stackoverflow.com/a/36279549
        if platform.system() == "Windows":
            pd.testing.assert_frame_equal(
                obt_electrodes,
                exp_electrodes,
                check_like=True,
                check_dtype=False)
        else:
            pd.testing.assert_frame_equal(
                obt_electrodes,
                exp_electrodes,
                check_like=True)

        processing_module = \
            obt_f.get_processing_module("current_source_density")

        csd_series = processing_module["ecephys_csd"]

        assert np.allclose(csd_data["csd"], csd_series.time_series.data[:].T)
        assert np.allclose(csd_data["relative_window"],
                           csd_series.time_series.timestamps[:])
        obt_channel_locations = \
            np.stack((csd_series.virtual_electrode_x_positions,
                      csd_series.virtual_electrode_y_positions), axis=1)

        # csd interpolated channel locations
        assert np.allclose([[1, 2], [3, 3]], obt_channel_locations)


@pytest.mark.parametrize("roundtrip", [True, False])
def test_write_probe_lfp_file_roundtrip(
        tmpdir_factory,
        roundtrip,
        lfp_data,
        probe_data,
        csd_data):
    expected_csd = xr.DataArray(
        name="CSD",
        data=csd_data["csd"],
        dims=["virtual_channel_index", "time"],
        coords={
            "virtual_channel_index": np.arange(csd_data["csd"].shape[0]),
            "time": csd_data["relative_window"],
            "vertical_position": (
                ("virtual_channel_index",),
                csd_data["csd_locations"][:, 1]
            ),
            "horizontal_position": (
                ("virtual_channel_index",),
                csd_data["csd_locations"][:, 0]
            ),
        }
    )

    expected_lfp = xr.DataArray(
        name="LFP",
        data=lfp_data["data"],
        dims=["time", "channel"],
        coords=[lfp_data["timestamps"], [2, 1]]
    )

    tmpdir = Path(tmpdir_factory.mktemp("probe_lfp_nwb"))
    input_data_path = tmpdir / Path("lfp_data.dat")
    input_timestamps_path = tmpdir / Path("lfp_timestamps.npy")
    input_channels_path = tmpdir / Path("lfp_channels.npy")
    input_csd_path = tmpdir / Path("csd.h5")
    output_path = str(tmpdir / Path("lfp.nwb"))

    test_lfp_paths = {
        "input_data_path": input_data_path,
        "input_timestamps_path": input_timestamps_path,
        "input_channels_path": input_channels_path,
        "output_path": output_path
    }

    probe_data.update({"lfp": test_lfp_paths})
    probe_data.update({"csd_path": input_csd_path})

    write_csd_to_h5(path=input_csd_path, **csd_data)

    np.save(input_timestamps_path,
            lfp_data["timestamps"],
            allow_pickle=False)
    np.save(input_channels_path,
            lfp_data["subsample_channels"],
            allow_pickle=False)
    with open(input_data_path, "wb") as input_data_file:
        input_data_file.write(lfp_data["data"].tobytes())

    write_nwb.write_probe_lfp_file(
        4242,
        None,
        datetime.now(),
        logging.INFO,
        probe_data)

    obt = EcephysNwbSessionApi(
        path=None,
        probe_lfp_paths={12345: NWBHDF5IO(output_path, "r").read})

    obtained_lfp = obt.get_lfp(12345)
    obtained_csd = obt.get_current_source_density(12345)

    xr.testing.assert_equal(obtained_lfp, expected_lfp)
    xr.testing.assert_equal(obtained_csd, expected_csd)


@pytest.fixture
def invalid_epochs():
    epochs = [
        {
            "type": "EcephysSession",
            "id": 739448407,
            "label": "stimulus",
            "start_time": 1998.0,
            "end_time": 2005.0,
        },
        {
            "type": "EcephysSession",
            "id": 739448407,
            "label": "stimulus",
            "start_time": 2114.0,
            "end_time": 2121.0,
        },
        {
            "type": "EcephysProbe",
            "id": 123448407,
            "label": "ProbeB",
            "start_time": 114.0,
            "end_time": 211.0,
        },
    ]

    return epochs


def test_add_invalid_times(invalid_epochs, tmpdir_factory):
    nwbfile_name = \
        str(tmpdir_factory.mktemp("test").join("test_invalid_times.nwb"))

    nwbfile = NWBFile(
        session_description="EcephysSession",
        identifier="{}".format(739448407),
        session_start_time=datetime.now()
    )

    nwbfile = write_nwb.add_invalid_times(nwbfile, invalid_epochs)

    with NWBHDF5IO(nwbfile_name, mode="w") as io:
        io.write(nwbfile)
    nwbfile_in = NWBHDF5IO(nwbfile_name, mode="r").read()

    df = nwbfile.invalid_times.to_dataframe()
    df_in = nwbfile_in.invalid_times.to_dataframe()

    pd.testing.assert_frame_equal(df,
                                  df_in,
                                  check_like=True,
                                  check_dtype=False)


def test_roundtrip_add_invalid_times(nwbfile, invalid_epochs, roundtripper):
    expected = setup_table_for_invalid_times(invalid_epochs)

    nwbfile = write_nwb.add_invalid_times(nwbfile, invalid_epochs)
    api = roundtripper(nwbfile, EcephysNwbSessionApi)
    obtained = api.get_invalid_times()

    pd.testing.assert_frame_equal(expected, obtained, check_dtype=False)


def test_no_invalid_times_table():
    epochs = []
    assert setup_table_for_invalid_times(epochs).empty is True


def test_setup_table_for_invalid_times():
    epoch = {
        "type": "EcephysSession",
        "id": 739448407,
        "label": "stimulus",
        "start_time": 1998.0,
        "end_time": 2005.0,
    }

    s = setup_table_for_invalid_times([epoch]).loc[0]

    assert s["start_time"] == epoch["start_time"]
    assert s["stop_time"] == epoch["end_time"]
    assert s["tags"] == [epoch["type"], str(epoch["id"]), epoch["label"]]


@pytest.fixture
def spike_amplitudes():
    return np.arange(5)


@pytest.fixture
def templates():
    return np.array([
        [
            [0, 1, 2],
            [0, 1, 2],
            [0, 1, 2],
            [10, 21, 32]
        ],
        [
            [0, 1, 2],
            [0, 1, 2],
            [0, 1, 2],
            [15, 9, 4]
        ]
    ])


@pytest.fixture
def spike_templates():
    return np.array([0, 1, 0, 1, 0])


@pytest.fixture
def expected_amplitudes():
    return np.array([0, 15, 60, 45, 120])


def test_scale_amplitudes(
        spike_amplitudes,
        templates,
        spike_templates,
        expected_amplitudes):
    scale_factor = 0.195

    expected = expected_amplitudes * scale_factor
    obtained = allensdk.brain_observatory.ecephys.utils.scale_amplitudes(
        spike_amplitudes,
        templates,
        spike_templates,
        scale_factor)

    assert np.allclose(expected, obtained)


def test_read_spike_amplitudes_to_dictionary(
        tmpdir_factory,
        spike_amplitudes,
        templates,
        spike_templates,
        expected_amplitudes):
    tmpdir = str(tmpdir_factory.mktemp("spike_amps"))

    spike_amplitudes_path = os.path.join(tmpdir, "spike_amplitudes.npy")
    spike_units_path = os.path.join(tmpdir, "spike_units.npy")
    templates_path = os.path.join(tmpdir, "templates.npy")
    spike_templates_path = os.path.join(tmpdir, "spike_templates.npy")
    inverse_whitening_matrix_path = \
        os.path.join(tmpdir, "inverse_whitening_matrix_path.npy")

    whitening_matrix = np.diag(np.arange(3) + 1)
    inverse_whitening_matrix = np.linalg.inv(whitening_matrix)

    spike_units = np.array([0, 0, 0, 1, 1])

    for idx in range(templates.shape[0]):
        templates[idx, :, :] = np.dot(
            templates[idx, :, :], whitening_matrix
        )

    np.save(spike_amplitudes_path, spike_amplitudes, allow_pickle=False)
    np.save(spike_units_path, spike_units, allow_pickle=False)
    np.save(templates_path, templates, allow_pickle=False)
    np.save(spike_templates_path, spike_templates, allow_pickle=False)
    np.save(inverse_whitening_matrix_path,
            inverse_whitening_matrix,
            allow_pickle=False)

    obtained = allensdk.brain_observatory.ecephys._units \
        ._read_spike_amplitudes_to_dictionary(
            spike_amplitudes_path,
            spike_units_path,
            templates_path,
            spike_templates_path,
            inverse_whitening_matrix_path,
            scale_factor=1.0
        )

    assert np.allclose(expected_amplitudes[:3], obtained[0])
    assert np.allclose(expected_amplitudes[3:], obtained[1])


@pytest.mark.parametrize("""spike_times_mapping,
    spike_amplitudes_mapping, expected""", [

    ({12345: np.array([0, 1, 2, -1, 5, 4])},  # spike_times_mapping

     {12345: np.array([0, 1, 2, 3, 4, 5])},  # spike_amplitudes_mapping

     ({12345: np.array([0, 1, 2, 4, 5])},  # expected
      {12345: np.array([0, 1, 2, 5, 4])})),

    ({12345: np.array([0, 1, 2, -1, 5, 4]),  # spike_times_mapping
      54321: np.array([5, 4, 3, -1, 6])},

     {12345: np.array([0, 1, 2, 3, 4, 5]),  # spike_amplitudes_mapping
      54321: np.array([0, 1, 2, 3, 4])},

     ({12345: np.array([0, 1, 2, 4, 5]),  # expected
       54321: np.array([3, 4, 5, 6])},
      {12345: np.array([0, 1, 2, 5, 4]),
       54321: np.array([2, 1, 0, 4])})),
])
def test_filter_and_sort_spikes(
        spike_times_mapping,
        spike_amplitudes_mapping,
        expected):
    for unit in spike_times_mapping:
        expected_spike_times, expected_spike_amplitudes = expected

        obtained_spike_times, obtained_spike_amplitudes = \
            _get_filtered_and_sorted_spikes(
                spike_times_mapping[unit], spike_amplitudes_mapping[unit])

        np.testing.assert_equal(obtained_spike_times,
                                expected_spike_times[unit])
        np.testing.assert_equal(obtained_spike_amplitudes,
                                expected_spike_amplitudes[unit])


@pytest.mark.parametrize("roundtrip", [True, False])
@pytest.mark.parametrize("probes, parsed_probe_data", [
    ([{"id": 1234,
       "name": "probeA",
       "sampling_rate": 29999.9655245905,
       "lfp_sampling_rate": np.nan,
       "temporal_subsampling_factor": 2.0,
       "lfp": {},
       "spike_times_path": "/dummy_path",
       "spike_clusters_files": "/dummy_path",
       "mean_waveforms_path": "/dummy_path",
       "channels": [{"id": 1,
                     "probe_id": 1234,
                     "valid_data": True,
                     "probe_channel_number": 0,
                     "probe_vertical_position": 10,
                     "probe_horizontal_position": 10,
                     "anterior_posterior_ccf_coordinate": 15.0,
                     "dorsal_ventral_ccf_coordinate": 20.0,
                     "left_right_ccf_coordinate": 25.0,
                     "structure_acronym": "CA1",
                     "impedence": np.nan,
                     "filtering": "Unknown"},
                    {"id": 2,
                     "probe_id": 1234,
                     "valid_data": True,
                     "probe_channel_number": 1,
                     "probe_vertical_position": 20,
                     "probe_horizontal_position": 20,
                     "anterior_posterior_ccf_coordinate": 25.0,
                     "dorsal_ventral_ccf_coordinate": 30.0,
                     "left_right_ccf_coordinate": 35.0,
                     "structure_acronym": "CA3",
                     "impedence": np.nan,
                     "filtering": "Unknown"}],

       "units": [{"id": 777,
                  "local_index": 7,
                  "quality": "good",
                  "a": 0.5,
                  "b": 5},
                 {"id": 778,
                  "local_index": 9,
                  "quality": "noise",
                  "a": 1.0,
                  "b": 10}]}],

     (pd.DataFrame({"id": [777, 778], "local_index": [7, 9],  # units_table
                    "a": [0.5, 1.0], "b": [5, 10]}).set_index(keys="id",
                                                              drop=True),
      {777: np.array([0., 1., 2., -1., 5., 4.]),  # spike_times
       778: np.array([5., 4., 3., -1., 6.])},
      {777: np.array([0., 1., 2., 3., 4., 5.]),  # spike_amplitudes
       778: np.array([0., 1., 2., 3., 4.])},
      {777: np.array([1., 2., 3., 4., 5., 6.]),  # mean_waveforms
       778: np.array([1., 2., 3., 4., 5.])}))
])
def test_add_probewise_data_to_nwbfile(monkeypatch, nwbfile, roundtripper,
                                       roundtrip, probes, parsed_probe_data):
    expected_units_table = pd.read_pickle(
        Path(__file__).absolute().parent / 'resources' /
        'expected_units_table.pkl')

    units = Units([Unit(
        amplitude_cutoff=1.0,
        cluster_id=1,
        firing_rate=1.0,
        id=unit['id'],
        isi_violations=1.0,
        local_index=unit['local_index'],
        peak_channel_id=1,
        presence_ratio=1.0,
        quality=unit['quality'],
        spike_times=parsed_probe_data[1][unit['id']],
        spike_amplitudes=parsed_probe_data[2][unit['id']],
        mean_waveforms=parsed_probe_data[3][unit['id']]
    ) for unit in probes[0]['units']])

    with patch.object(Units, 'from_json', return_value=units):
        nwbfile = write_nwb.add_probewise_data_to_nwbfile(nwbfile, probes)

    if roundtrip:
        obt = roundtripper(nwbfile, EcephysNwbSessionApi)
    else:
        obt = EcephysNwbSessionApi.from_nwbfile(nwbfile)

    pd.testing.assert_frame_equal(obt.nwbfile.units.to_dataframe(),
                                  expected_units_table)


@pytest.mark.parametrize("roundtrip", [True, False])
@pytest.mark.parametrize("eye_tracking_rig_geom, expected", [
    ({"monitor_position_mm": [1., 2., 3.],
      "monitor_rotation_deg": [4., 5., 6.],
      "camera_position_mm": [7., 8., 9.],
      "camera_rotation_deg": [10., 11., 12.],
      "led_position": [13., 14., 15.],
      "equipment": "test_rig"},

     #  Expected
     {"geometry": pd.DataFrame({"monitor_position_mm": [1., 2., 3.],
                                "monitor_rotation_deg": [4., 5., 6.],
                                "camera_position_mm": [7., 8., 9.],
                                "camera_rotation_deg": [10., 11., 12.],
                                "led_position_mm": [13., 14., 15.]},
                               index=["x", "y", "z"]),
      "equipment": "test_rig"}),
])
def test_add_eye_tracking_rig_geometry_data_to_nwbfile(nwbfile,
                                                       roundtripper,
                                                       roundtrip,
                                                       eye_tracking_rig_geom,
                                                       expected):
    nwbfile = \
        write_nwb.add_eye_tracking_rig_geometry_data_to_nwbfile(
            nwbfile,
            eye_tracking_rig_geom)
    if roundtrip:
        obt = roundtripper(nwbfile, EcephysNwbSessionApi)
    else:
        obt = EcephysNwbSessionApi.from_nwbfile(nwbfile)
    obtained_metadata = obt.get_rig_metadata()

    pd.testing.assert_frame_equal(obtained_metadata["geometry"],
                                  expected["geometry"],
                                  check_like=True)
    assert obtained_metadata["equipment"] == expected["equipment"]


@pytest.mark.parametrize("roundtrip", [True, False])
@pytest.mark.parametrize(("eye_tracking_frame_times, eye_dlc_tracking_data, "
                          "eye_gaze_data, expected_pupil_data, "
                          "expected_gaze_data"), [
    (
        # eye_tracking_frame_times
        pd.Series([3., 4., 5., 6., 7.]),
        # eye_dlc_tracking_data
        {"pupil_params": create_preload_eye_tracking_df(np.full((5, 5), 1.)),
         "cr_params": create_preload_eye_tracking_df(np.full((5, 5), 2.)),
         "eye_params": create_preload_eye_tracking_df(np.full((5, 5), 3.))},
        # eye_gaze_data
        {"raw_pupil_areas": pd.Series([2., 4., 6., 8., 10.]),
         "raw_eye_areas": pd.Series([3., 5., 7., 9., 11.]),
         "raw_screen_coordinates": pd.DataFrame(
                {"y": [2., 4., 6., 8., 10.],
                 "x": [3., 5., 7., 9., 11.]}),
         "raw_screen_coordinates_spherical": pd.DataFrame(
                {"y": [2., 4., 6., 8., 10.],
                 "x": [3., 5., 7., 9., 11.]}),
         "new_pupil_areas": pd.Series([2., 4., np.nan, 8., 10.]),
         "new_eye_areas": pd.Series([3., 5., np.nan, 9., 11.]),
         "new_screen_coordinates": pd.DataFrame(
                {"y": [2., 4., np.nan, 8., 10.],
                 "x": [3., 5., np.nan, 9., 11.]}),
         "new_screen_coordinates_spherical": pd.DataFrame({
                 "y": [2., 4., np.nan, 8., 10.],
                 "x": [3., 5., np.nan, 9., 11.]}),
         "synced_frame_timestamps": pd.Series([3., 4., 5., 6., 7.])},
        # expected_pupil_data
        pd.DataFrame({"corneal_reflection_center_x": [2.] * 5,
                      "corneal_reflection_center_y": [2.] * 5,
                      "corneal_reflection_height": [4.] * 5,
                      "corneal_reflection_width": [4.] * 5,
                      "corneal_reflection_phi": [2.] * 5,
                      "pupil_center_x": [1.] * 5,
                      "pupil_center_y": [1.] * 5,
                      "pupil_height": [2.] * 5,
                      "pupil_width": [2.] * 5,
                      "pupil_phi": [1.] * 5,
                      "eye_center_x": [3.] * 5,
                      "eye_center_y": [3.] * 5,
                      "eye_height": [6.] * 5,
                      "eye_width": [6.] * 5,
                      "eye_phi": [3.] * 5},
                     index=[3., 4., 5., 6., 7.]),
        # expected_gaze_data
        pd.DataFrame({"raw_eye_area": [3., 5., 7., 9., 11.],
                      "raw_pupil_area": [2., 4., 6., 8., 10.],
                      "raw_screen_coordinates_x_cm": [3., 5., 7., 9., 11.],
                      "raw_screen_coordinates_y_cm": [2., 4., 6., 8., 10.],
                      "raw_screen_coordinates_spherical_x_deg": [3.,
                                                                 5.,
                                                                 7.,
                                                                 9.,
                                                                 11.],
                      "raw_screen_coordinates_spherical_y_deg": [2.,
                                                                 4.,
                                                                 6.,
                                                                 8.,
                                                                 10.],
                      "filtered_eye_area": [3., 5., np.nan, 9., 11.],
                      "filtered_pupil_area": [2., 4., np.nan, 8., 10.],
                      "filtered_screen_coordinates_x_cm": [3.,
                                                           5.,
                                                           np.nan,
                                                           9.,
                                                           11.],
                      "filtered_screen_coordinates_y_cm": [2.,
                                                           4.,
                                                           np.nan,
                                                           8.,
                                                           10.],
                      "filtered_screen_coordinates_spherical_x_deg": [3.,
                                                                      5.,
                                                                      np.nan,
                                                                      9.,
                                                                      11.],
                      "filtered_screen_coordinates_spherical_y_deg": [2.,
                                                                      4.,
                                                                      np.nan,
                                                                      8.,
                                                                      10.]},
                     index=[3., 4., 5., 6., 7.])
    ),
])
def test_add_eye_tracking_data_to_nwbfile(nwbfile,
                                          roundtripper,
                                          roundtrip,
                                          eye_tracking_frame_times,
                                          eye_dlc_tracking_data,
                                          eye_gaze_data,
                                          expected_pupil_data,
                                          expected_gaze_data):
    nwbfile = \
        write_nwb.add_eye_tracking_data_to_nwbfile(nwbfile,
                                                   eye_tracking_frame_times,
                                                   eye_dlc_tracking_data,
                                                   eye_gaze_data)

    if roundtrip:
        obt = roundtripper(nwbfile, EcephysNwbSessionApi)
    else:
        obt = EcephysNwbSessionApi.from_nwbfile(nwbfile)
    obtained_pupil_data = obt.get_pupil_data()
    obtained_screen_gaze_data = obt.get_screen_gaze_data(
        include_filtered_data=True
    )

    pd.testing.assert_frame_equal(obtained_pupil_data,
                                  expected_pupil_data, check_like=True)
    pd.testing.assert_frame_equal(obtained_screen_gaze_data,
                                  expected_gaze_data, check_like=True)<|MERGE_RESOLUTION|>--- conflicted
+++ resolved
@@ -3,7 +3,6 @@
 from pathlib import Path
 import logging
 import platform
-from unittest.mock import patch
 
 import pytest
 import pynwb
@@ -13,21 +12,11 @@
 
 from pynwb import NWBFile, NWBHDF5IO
 
-from allensdk.brain_observatory import dict_to_indexed_array
-from allensdk.brain_observatory.behavior.data_objects.stimuli.presentations \
-    import \
-    Presentations
-from allensdk.brain_observatory.ecephys._unit import Unit, \
-    _get_filtered_and_sorted_spikes
-from allensdk.brain_observatory.ecephys._units import Units
-import allensdk.brain_observatory.ecephys.nwb_util
-import allensdk.brain_observatory.ecephys.utils
 from allensdk.brain_observatory.ecephys.current_source_density.__main__ \
     import write_csd_to_h5
 import allensdk.brain_observatory.ecephys.write_nwb.__main__ as write_nwb
 from allensdk.brain_observatory.ecephys.ecephys_session_api \
     import EcephysNwbSessionApi
-from allensdk.brain_observatory.ecephys.optotagging import OptotaggingTable
 from allensdk.test.brain_observatory.behavior.test_eye_tracking_processing \
     import create_preload_eye_tracking_df
 from allensdk.brain_observatory.nwb import setup_table_for_invalid_times
@@ -100,24 +89,24 @@
 
 @pytest.mark.parametrize("metadata, expected_metadata", [
     ({
-         "specimen_name": "mouse_1",
-         "age_in_days": 100.0,
-         "full_genotype": "wt",
-         "strain": "c57",
-         "sex": "F",
-         "stimulus_name": "brain_observatory_2.0",
-         "donor_id": 12345,
-         "species": "Mus musculus"},
+        "specimen_name": "mouse_1",
+        "age_in_days": 100.0,
+        "full_genotype": "wt",
+        "strain": "c57",
+        "sex": "F",
+        "stimulus_name": "brain_observatory_2.0",
+        "donor_id": 12345,
+        "species": "Mus musculus"},
      {
-         "specimen_name": "mouse_1",
-         "age_in_days": 100.0,
-         "age": "P100D",
-         "full_genotype": "wt",
-         "strain": "c57",
-         "sex": "F",
-         "stimulus_name": "brain_observatory_2.0",
-         "subject_id": "12345",
-         "species": "Mus musculus"})
+        "specimen_name": "mouse_1",
+        "age_in_days": 100.0,
+        "age": "P100D",
+        "full_genotype": "wt",
+        "strain": "c57",
+        "sex": "F",
+        "stimulus_name": "brain_observatory_2.0",
+        "subject_id": "12345",
+        "species": "Mus musculus"})
 ])
 def test_add_metadata(nwbfile, roundtripper, metadata, expected_metadata):
     nwbfile = write_nwb.add_metadata_to_nwbfile(nwbfile, metadata)
@@ -157,14 +146,13 @@
 ])
 def test_add_stimulus_presentations(nwbfile, presentations, roundtripper):
     write_nwb.add_stimulus_timestamps(nwbfile, [0, 1])
-    presentations = Presentations(presentations=presentations)
-    presentations.to_nwb(nwbfile=nwbfile, stimulus_name_column='stimulus_name')
+    write_nwb.add_stimulus_presentations(nwbfile, presentations)
 
     api = roundtripper(nwbfile, EcephysNwbSessionApi)
     obtained_stimulus_table = api.get_stimulus_presentations()
 
     pd.testing.assert_frame_equal(
-        presentations.value,
+        presentations,
         obtained_stimulus_table,
         check_dtype=False)
 
@@ -174,8 +162,7 @@
         stimulus_presentations_color,
         roundtripper):
     write_nwb.add_stimulus_timestamps(nwbfile, [0, 1])
-    presentations = Presentations(presentations=stimulus_presentations_color)
-    presentations.to_nwb(nwbfile=nwbfile, stimulus_name_column='stimulus_name')
+    write_nwb.add_stimulus_presentations(nwbfile, stimulus_presentations_color)
 
     api = roundtripper(nwbfile, EcephysNwbSessionApi)
     obtained_stimulus_table = api.get_stimulus_presentations()
@@ -225,16 +212,16 @@
         roundtripper,
         opto_table,
         expected):
+
     opto_table["duration"] = opto_table["stop_time"] - opto_table["start_time"]
 
-    opto_table = OptotaggingTable(table=opto_table)
-    nwbfile = opto_table.to_nwb(nwbfile=nwbfile)
+    nwbfile = write_nwb.add_optotagging_table_to_nwbfile(nwbfile, opto_table)
     api = roundtripper(nwbfile, EcephysNwbSessionApi)
 
     obtained = api.get_optogenetic_stimulation()
 
     if expected is None:
-        expected = opto_table.value
+        expected = opto_table
 
     pd.testing.assert_frame_equal(obtained, expected, check_like=True)
 
@@ -266,12 +253,12 @@
         lfp_srate,
         has_lfp,
         expected):
-    nwbfile, _, _ = allensdk.brain_observatory.ecephys.nwb_util \
-        .add_probe_to_nwbfile(nwbfile, pid,
-                              name=name,
-                              sampling_rate=srate,
-                              lfp_sampling_rate=lfp_srate,
-                              has_lfp_data=has_lfp)
+
+    nwbfile, _, _ = write_nwb.add_probe_to_nwbfile(nwbfile, pid,
+                                                   name=name,
+                                                   sampling_rate=srate,
+                                                   lfp_sampling_rate=lfp_srate,
+                                                   has_lfp_data=has_lfp)
     if roundtrip:
         obt = roundtripper(nwbfile, EcephysNwbSessionApi)
     else:
@@ -283,30 +270,12 @@
 @pytest.mark.parametrize("columns_to_add", [
     None,
 
-<<<<<<< HEAD
-     {"probe_vertical_position", "probe_horizontal_position",
-      "probe_id", "probe_channel_number", "valid_data",
-      "x", "y", "z", "group",
-      "group_name", "imp", "location", "filtering"}),
-
-    ([("test_column_a", "description_a"),
-      ("test_column_b", "description_b")],
-
-     {"x", "y", "z", "group", "group_name", "imp", "location", "filtering",
-      "test_column_a", "test_column_b"})
-])
-def test_add_ecephys_electrode_columns(nwbfile, columns_to_add,
-                                       expected_columns):
-    allensdk.brain_observatory.ecephys.nwb_util._add_ecephys_electrode_columns(
-        nwbfile, columns_to_add)
-=======
     [("test_column_a", "description_a"),
      ("test_column_b", "description_b")]
 ])
 def test_add_ecephys_electrode_columns(nwbfile, columns_to_add):
 
     write_nwb.add_ecephys_electrode_columns(nwbfile, columns_to_add)
->>>>>>> ea150166
 
     if columns_to_add is None:
         expected_columns = \
@@ -318,67 +287,63 @@
         assert c in nwbfile.electrodes.colnames
 
 
-@pytest.mark.parametrize(("channels, channel_number_whitelist, "
+@pytest.mark.parametrize(("channels, local_index_whitelist, "
                           "expected_electrode_table"), [
-                             ([{"id": 1,
-                                "probe_id": 1234,
-                                "valid_data": True,
-                                "probe_channel_number": 23,
-                                "probe_vertical_position": 10,
-                                "probe_horizontal_position": 10,
-                                "anterior_posterior_ccf_coordinate": 15.0,
-                                "dorsal_ventral_ccf_coordinate": 20.0,
-                                "left_right_ccf_coordinate": 25.0,
-                                "structure_acronym": "CA1",
-                                "impedence": np.nan,
-                                "filtering": "AP band: 500 Hz high-pass; LFP "
-                                             "band: 1000 Hz low-pass"},
-                               {"id": 2,
-                                "probe_id": 1234,
-                                "valid_data": True,
-                                "probe_channel_number": 15,
-                                "probe_vertical_position": 20,
-                                "probe_horizontal_position": 20,
-                                "anterior_posterior_ccf_coordinate": 25.0,
-                                "dorsal_ventral_ccf_coordinate": 30.0,
-                                "left_right_ccf_coordinate": 35.0,
-                                "structure_acronym": "CA3",
-                                "impedence": 42.0,
-                                "filtering": "custom"}],
-
-                              [15, 23],
-
-                              pd.DataFrame({
-                                  "id": [2, 1],
-                                  "probe_id": [1234, 1234],
-                                  "valid_data": [True, True],
-                                  "probe_channel_number": [15, 23],
-                                  "probe_vertical_position": [20, 10],
-                                  "probe_horizontal_position": [20, 10],
-                                  "x": [25.0, 15.0],
-                                  "y": [30.0, 20.0],
-                                  "z": [35.0, 25.0],
-                                  "location": ["CA3", "CA1"],
-                                  "imp": [42.0, np.nan],
-                                  "filtering": ["custom",
-                                                "AP band: 500 Hz high-pass; "
-                                                "LFP band: 1000 Hz low-pass"]
-                              }).set_index("id"))
-
-                         ])
-def test_add_ecephys_electrodes(nwbfile, channels, channel_number_whitelist,
+    ([{"id": 1,
+       "probe_id": 1234,
+       "valid_data": True,
+       "local_index": 23,
+       "probe_vertical_position": 10,
+       "probe_horizontal_position": 10,
+       "anterior_posterior_ccf_coordinate": 15.0,
+       "dorsal_ventral_ccf_coordinate": 20.0,
+       "left_right_ccf_coordinate": 25.0,
+       "manual_structure_acronym": "CA1",
+       "impedence": np.nan,
+       "filtering": "AP band: 500 Hz high-pass; LFP band: 1000 Hz low-pass"},
+      {"id": 2,
+       "probe_id": 1234,
+       "valid_data": True,
+       "local_index": 15,
+       "probe_vertical_position": 20,
+       "probe_horizontal_position": 20,
+       "anterior_posterior_ccf_coordinate": 25.0,
+       "dorsal_ventral_ccf_coordinate": 30.0,
+       "left_right_ccf_coordinate": 35.0,
+       "manual_structure_acronym": "CA3",
+       "impedence": 42.0,
+       "filtering": "custom"}],
+
+     [15, 23],
+
+     pd.DataFrame({
+         "id": [2, 1],
+         "probe_id": [1234, 1234],
+         "valid_data": [True, True],
+         "local_index": [15, 23],
+         "probe_vertical_position": [20, 10],
+         "probe_horizontal_position": [20, 10],
+         "x": [25.0, 15.0],
+         "y": [30.0, 20.0],
+         "z": [35.0, 25.0],
+         "location": ["CA3", "CA1"],
+         "imp": [42.0, np.nan],
+         "filtering": ["custom",
+                       "AP band: 500 Hz high-pass; LFP band: 1000 Hz low-pass"]
+     }).set_index("id"))
+
+])
+def test_add_ecephys_electrodes(nwbfile, channels, local_index_whitelist,
                                 expected_electrode_table):
+
     mock_device = pynwb.device.Device(name="mock_device")
     mock_electrode_group = pynwb.ecephys.ElectrodeGroup(name="mock_group",
                                                         description="",
                                                         location="",
                                                         device=mock_device)
 
-    allensdk.brain_observatory.ecephys.nwb_util.add_ecephys_electrodes(
-        nwbfile,
-        channels,
-        mock_electrode_group,
-        channel_number_whitelist)
+    write_nwb.add_ecephys_electrodes(nwbfile, channels, mock_electrode_group,
+                                     local_index_whitelist)
 
     obt_electrode_table = \
         nwbfile.electrodes.to_dataframe().drop(columns=["group", "group_name"])
@@ -392,18 +357,19 @@
     [{"a": [1, 2, 3], "b": [4, 5, 6]}, ["a", "b"], [3, 6], [1, 2, 3, 4, 5, 6]]
 ])
 def test_dict_to_indexed_array(dc, order, exp_idx, exp_data):
-    obt_idx, obt_data = dict_to_indexed_array(dc, order)
+
+    obt_idx, obt_data = write_nwb.dict_to_indexed_array(dc, order)
     assert np.allclose(exp_idx, obt_idx)
     assert np.allclose(exp_data, obt_data)
 
 
 def test_add_ragged_data_to_dynamic_table(units_table, spike_times):
-    allensdk.brain_observatory.ecephys.nwb_util \
-        .add_ragged_data_to_dynamic_table(
-            table=units_table,
-            data=spike_times,
-            column_name="spike_times"
-        )
+
+    write_nwb.add_ragged_data_to_dynamic_table(
+        table=units_table,
+        data=spike_times,
+        column_name="spike_times"
+    )
 
     assert np.allclose([1, 2, 3, 4, 5, 6], units_table["spike_times"][0])
     assert np.allclose([], units_table["spike_times"][1])
@@ -420,6 +386,7 @@
         roundtripper,
         roundtrip,
         include_rotation):
+
     nwbfile = write_nwb.add_running_speed_to_nwbfile(nwbfile, running_speed)
     if roundtrip:
         api_obt = roundtripper(nwbfile, EcephysNwbSessionApi)
@@ -440,9 +407,10 @@
         raw_running_data,
         roundtripper,
         roundtrip):
+
     nwbfile = write_nwb.add_raw_running_data_to_nwbfile(
-        nwbfile,
-        raw_running_data)
+                nwbfile,
+                raw_running_data)
     if roundtrip:
         api_obt = roundtripper(nwbfile, EcephysNwbSessionApi)
     else:
@@ -514,26 +482,18 @@
                                          'gabors'],
                        'start_time': [1., 2., 4., 5., 6.],
                        'stop_time': [2., 4., 5., 6., 8.]})),
-    ])
+                        ])
 def test_read_stimulus_table(tmpdir_factory, presentations,
                              column_renames_map, columns_to_drop, expected):
-    expected = expected.set_index(
-        pd.Int64Index(range(expected.shape[0]),
-                      name='stimulus_presentations_id'))
     dirname = str(tmpdir_factory.mktemp("ecephys_nwb_test"))
     stim_table_path = os.path.join(dirname, "stim_table.csv")
 
     presentations.to_csv(stim_table_path, index=False)
-    if column_renames_map is None:
-        column_renames_map = write_nwb.STIM_TABLE_RENAMES_MAP
-    obt = Presentations.from_path(
-        path=stim_table_path,
-        exclude_columns=columns_to_drop,
-        columns_to_rename=column_renames_map,
-        sort_columns=False
-    )
-
-    pd.testing.assert_frame_equal(obt.value, expected)
+    obt = write_nwb.read_stimulus_table(stim_table_path,
+                                        column_renames_map=column_renames_map,
+                                        columns_to_drop=columns_to_drop)
+
+    pd.testing.assert_frame_equal(obt, expected)
 
 
 def test_read_spike_times_to_dictionary(tmpdir_factory):
@@ -549,8 +509,7 @@
 
     local_to_global_unit_map = {ii: -ii for ii in spike_units}
 
-    obtained = allensdk.brain_observatory.ecephys._units \
-        ._read_spike_times_to_dictionary(
+    obtained = write_nwb.read_spike_times_to_dictionary(
             spike_times_path,
             spike_units_path,
             local_to_global_unit_map)
@@ -573,10 +532,9 @@
     mean_waveforms = np.random.rand(nunits, nsamples, nchannels)
     np.save(waveforms_path, mean_waveforms, allow_pickle=False)
 
-    obtained = allensdk.brain_observatory.ecephys._units \
-        ._read_waveforms_to_dictionary(
-            waveforms_path,
-            local_to_global_unit_map)
+    obtained = write_nwb.read_waveforms_to_dictionary(
+        waveforms_path,
+        local_to_global_unit_map)
     for ii in range(nunits):
         assert np.allclose(mean_waveforms[ii, :, :], obtained[-ii])
 
@@ -608,42 +566,42 @@
             {
                 "id": 0,
                 "probe_id": 12,
-                "probe_channel_number": 1,
+                "local_index": 1,
                 "probe_vertical_position": 21,
                 "probe_horizontal_position": 33,
                 "valid_data": True,
                 "anterior_posterior_ccf_coordinate": 5.0,
                 "dorsal_ventral_ccf_coordinate": 10.0,
                 "left_right_ccf_coordinate": 15.0,
-                "structure_acronym": "CA1",
+                "manual_structure_acronym": "CA1",
                 "impedence": np.nan,
                 "filtering": "Unknown"
             },
             {
                 "id": 1,
                 "probe_id": 12,
-                "probe_channel_number": 2,
+                "local_index": 2,
                 "probe_vertical_position": 21,
                 "probe_horizontal_position": 32,
                 "valid_data": True,
                 "anterior_posterior_ccf_coordinate": 10.0,
                 "dorsal_ventral_ccf_coordinate": 15.0,
                 "left_right_ccf_coordinate": 20.0,
-                "structure_acronym": "CA2",
+                "manual_structure_acronym": "CA2",
                 "impedence": np.nan,
                 "filtering": "Unknown"
             },
             {
                 "id": 2,
                 "probe_id": 12,
-                "probe_channel_number": 3,
+                "local_index": 3,
                 "probe_vertical_position": 21,
                 "probe_horizontal_position": 31,
                 "valid_data": True,
                 "anterior_posterior_ccf_coordinate": 15.0,
                 "dorsal_ventral_ccf_coordinate": 20.0,
                 "left_right_ccf_coordinate": 25.0,
-                "structure_acronym": "CA3",
+                "manual_structure_acronym": "CA3",
                 "impedence": np.nan,
                 "filtering": "Unknown"
             }
@@ -675,6 +633,7 @@
 
 
 def test_write_probe_lfp_file(tmpdir_factory, lfp_data, probe_data, csd_data):
+
     tmpdir = Path(tmpdir_factory.mktemp("probe_lfp_nwb"))
     input_data_path = tmpdir / Path("lfp_data.dat")
     input_timestamps_path = tmpdir / Path("lfp_timestamps.npy")
@@ -716,10 +675,10 @@
         input_data_file.write(lfp_data["data"].tobytes())
 
     write_nwb.write_probe_lfp_file(
-        4242,
-        test_session_metadata,
-        datetime.now(),
-        logging.INFO, probe_data)
+            4242,
+            test_session_metadata,
+            datetime.now(),
+            logging.INFO, probe_data)
 
     exp_electrodes = \
         pd.DataFrame(probe_data["channels"]).set_index("id").loc[[2, 1], :]
@@ -727,7 +686,7 @@
     exp_electrodes.rename(columns={"anterior_posterior_ccf_coordinate": "x",
                                    "dorsal_ventral_ccf_coordinate": "y",
                                    "left_right_ccf_coordinate": "z",
-                                   "structure_acronym": "location"},
+                                   "manual_structure_acronym": "location"},
                           inplace=True)
 
     with pynwb.NWBHDF5IO(output_path, "r") as obt_io:
@@ -742,12 +701,11 @@
         obt_electrodes_df = obt_f.electrodes.to_dataframe()
 
         obt_electrodes = obt_electrodes_df.loc[
-                         :, ["probe_channel_number",
-                             "probe_horizontal_position",
-                             "probe_id", "probe_vertical_position",
-                             "valid_data", "x", "y", "z", "location", "imp",
-                             "filtering"]
-                         ]
+            :, ["local_index", "probe_horizontal_position",
+                "probe_id", "probe_vertical_position",
+                "valid_data", "x", "y", "z", "location", "imp",
+                "filtering"]
+        ]
 
         assert obt_f.session_id == "4242"
         assert obt_f.subject.subject_id == "42"
@@ -790,6 +748,7 @@
         lfp_data,
         probe_data,
         csd_data):
+
     expected_csd = xr.DataArray(
         name="CSD",
         data=csd_data["csd"],
@@ -800,11 +759,11 @@
             "vertical_position": (
                 ("virtual_channel_index",),
                 csd_data["csd_locations"][:, 1]
-            ),
+                ),
             "horizontal_position": (
                 ("virtual_channel_index",),
                 csd_data["csd_locations"][:, 0]
-            ),
+                ),
         }
     )
 
@@ -863,6 +822,7 @@
 
 @pytest.fixture
 def invalid_epochs():
+
     epochs = [
         {
             "type": "EcephysSession",
@@ -891,6 +851,7 @@
 
 
 def test_add_invalid_times(invalid_epochs, tmpdir_factory):
+
     nwbfile_name = \
         str(tmpdir_factory.mktemp("test").join("test_invalid_times.nwb"))
 
@@ -916,6 +877,7 @@
 
 
 def test_roundtrip_add_invalid_times(nwbfile, invalid_epochs, roundtripper):
+
     expected = setup_table_for_invalid_times(invalid_epochs)
 
     nwbfile = write_nwb.add_invalid_times(nwbfile, invalid_epochs)
@@ -926,11 +888,13 @@
 
 
 def test_no_invalid_times_table():
+
     epochs = []
     assert setup_table_for_invalid_times(epochs).empty is True
 
 
 def test_setup_table_for_invalid_times():
+
     epoch = {
         "type": "EcephysSession",
         "id": 739448407,
@@ -984,14 +948,15 @@
         templates,
         spike_templates,
         expected_amplitudes):
+
     scale_factor = 0.195
 
     expected = expected_amplitudes * scale_factor
-    obtained = allensdk.brain_observatory.ecephys.utils.scale_amplitudes(
-        spike_amplitudes,
-        templates,
-        spike_templates,
-        scale_factor)
+    obtained = write_nwb.scale_amplitudes(
+                    spike_amplitudes,
+                    templates,
+                    spike_templates,
+                    scale_factor)
 
     assert np.allclose(expected, obtained)
 
@@ -1029,15 +994,13 @@
             inverse_whitening_matrix,
             allow_pickle=False)
 
-    obtained = allensdk.brain_observatory.ecephys._units \
-        ._read_spike_amplitudes_to_dictionary(
-            spike_amplitudes_path,
-            spike_units_path,
-            templates_path,
-            spike_templates_path,
-            inverse_whitening_matrix_path,
-            scale_factor=1.0
-        )
+    obtained = write_nwb.read_spike_amplitudes_to_dictionary(
+        spike_amplitudes_path,
+        spike_units_path,
+        templates_path,
+        spike_templates_path,
+        inverse_whitening_matrix_path
+    )
 
     assert np.allclose(expected_amplitudes[:3], obtained[0])
     assert np.allclose(expected_amplitudes[3:], obtained[1])
@@ -1068,25 +1031,23 @@
         spike_times_mapping,
         spike_amplitudes_mapping,
         expected):
-    for unit in spike_times_mapping:
-        expected_spike_times, expected_spike_amplitudes = expected
-
-        obtained_spike_times, obtained_spike_amplitudes = \
-            _get_filtered_and_sorted_spikes(
-                spike_times_mapping[unit], spike_amplitudes_mapping[unit])
-
-        np.testing.assert_equal(obtained_spike_times,
-                                expected_spike_times[unit])
-        np.testing.assert_equal(obtained_spike_amplitudes,
-                                expected_spike_amplitudes[unit])
+    expected_spike_times, expected_spike_amplitudes = expected
+
+    obtained_spike_times, obtained_spike_amplitudes = \
+        write_nwb.filter_and_sort_spikes(spike_times_mapping,
+                                         spike_amplitudes_mapping)
+
+    np.testing.assert_equal(obtained_spike_times, expected_spike_times)
+    np.testing.assert_equal(obtained_spike_amplitudes,
+                            expected_spike_amplitudes)
 
 
 @pytest.mark.parametrize("roundtrip", [True, False])
-@pytest.mark.parametrize("probes, parsed_probe_data", [
+@pytest.mark.parametrize("probes, parsed_probe_data, expected_units_table", [
     ([{"id": 1234,
        "name": "probeA",
        "sampling_rate": 29999.9655245905,
-       "lfp_sampling_rate": np.nan,
+       "lfp_sampling_rate": 2499.99712704921,
        "temporal_subsampling_factor": 2.0,
        "lfp": {},
        "spike_times_path": "/dummy_path",
@@ -1095,25 +1056,25 @@
        "channels": [{"id": 1,
                      "probe_id": 1234,
                      "valid_data": True,
-                     "probe_channel_number": 0,
+                     "local_index": 0,
                      "probe_vertical_position": 10,
                      "probe_horizontal_position": 10,
                      "anterior_posterior_ccf_coordinate": 15.0,
                      "dorsal_ventral_ccf_coordinate": 20.0,
                      "left_right_ccf_coordinate": 25.0,
-                     "structure_acronym": "CA1",
+                     "manual_structure_acronym": "CA1",
                      "impedence": np.nan,
                      "filtering": "Unknown"},
                     {"id": 2,
                      "probe_id": 1234,
                      "valid_data": True,
-                     "probe_channel_number": 1,
+                     "local_index": 1,
                      "probe_vertical_position": 20,
                      "probe_horizontal_position": 20,
                      "anterior_posterior_ccf_coordinate": 25.0,
                      "dorsal_ventral_ccf_coordinate": 30.0,
                      "left_right_ccf_coordinate": 35.0,
-                     "structure_acronym": "CA3",
+                     "manual_structure_acronym": "CA3",
                      "impedence": np.nan,
                      "filtering": "Unknown"}],
 
@@ -1136,31 +1097,26 @@
       {777: np.array([0., 1., 2., 3., 4., 5.]),  # spike_amplitudes
        778: np.array([0., 1., 2., 3., 4.])},
       {777: np.array([1., 2., 3., 4., 5., 6.]),  # mean_waveforms
-       778: np.array([1., 2., 3., 4., 5.])}))
+       778: np.array([1., 2., 3., 4., 5.])}),
+
+     pd.DataFrame({"id": [777, 778], "local_index": [7, 9],  # units_table
+                   "a": [0.5, 1.0], "b": [5, 10],
+                   "spike_times": [[0., 1., 2., 4., 5.], [3., 4., 5., 6.]],
+                   "spike_amplitudes": [[0., 1., 2., 5., 4.],
+                                        [2., 1., 0., 4.]],
+                   "waveform_mean": [[1., 2., 3., 4., 5., 6.],
+                                     [1., 2., 3., 4., 5.]]}
+                  ).set_index(keys="id", drop=True)),
 ])
 def test_add_probewise_data_to_nwbfile(monkeypatch, nwbfile, roundtripper,
-                                       roundtrip, probes, parsed_probe_data):
-    expected_units_table = pd.read_pickle(
-        Path(__file__).absolute().parent / 'resources' /
-        'expected_units_table.pkl')
-
-    units = Units([Unit(
-        amplitude_cutoff=1.0,
-        cluster_id=1,
-        firing_rate=1.0,
-        id=unit['id'],
-        isi_violations=1.0,
-        local_index=unit['local_index'],
-        peak_channel_id=1,
-        presence_ratio=1.0,
-        quality=unit['quality'],
-        spike_times=parsed_probe_data[1][unit['id']],
-        spike_amplitudes=parsed_probe_data[2][unit['id']],
-        mean_waveforms=parsed_probe_data[3][unit['id']]
-    ) for unit in probes[0]['units']])
-
-    with patch.object(Units, 'from_json', return_value=units):
-        nwbfile = write_nwb.add_probewise_data_to_nwbfile(nwbfile, probes)
+                                       roundtrip, probes, parsed_probe_data,
+                                       expected_units_table):
+
+    def mock_parse_probes_data(probes):
+        return parsed_probe_data
+
+    monkeypatch.setattr(write_nwb, "parse_probes_data", mock_parse_probes_data)
+    nwbfile = write_nwb.add_probewise_data_to_nwbfile(nwbfile, probes)
 
     if roundtrip:
         obt = roundtripper(nwbfile, EcephysNwbSessionApi)
@@ -1194,6 +1150,7 @@
                                                        roundtrip,
                                                        eye_tracking_rig_geom,
                                                        expected):
+
     nwbfile = \
         write_nwb.add_eye_tracking_rig_geometry_data_to_nwbfile(
             nwbfile,
@@ -1317,7 +1274,7 @@
     obtained_pupil_data = obt.get_pupil_data()
     obtained_screen_gaze_data = obt.get_screen_gaze_data(
         include_filtered_data=True
-    )
+        )
 
     pd.testing.assert_frame_equal(obtained_pupil_data,
                                   expected_pupil_data, check_like=True)
