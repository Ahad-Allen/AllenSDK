--- conflicted
+++ resolved
@@ -249,10 +249,7 @@
     input_data_path = tmpdir / Path("lfp_data.dat")
     input_timestamps_path = tmpdir / Path("lfp_timestamps.npy")
     input_channels_path = tmpdir / Path("lfp_channels.npy")
-<<<<<<< HEAD
-=======
     input_csd_path = tmpdir / Path("csd.h5")
->>>>>>> 84d50266
     output_path = str(tmpdir / Path("lfp.nwb"))  # pynwb.NWBHDF5IO chokes on Path
 
     probe_data = {
@@ -286,11 +283,6 @@
             "input_timestamps_path": input_timestamps_path,
             "input_channels_path": input_channels_path,
             "output_path": output_path
-<<<<<<< HEAD
-        }
-    }
-
-=======
         },
         "csd_path": input_csd_path
     }
@@ -309,7 +301,6 @@
         num_trials=1000
     )
 
->>>>>>> 84d50266
     np.save(input_timestamps_path, lfp_data["timestamps"],  allow_pickle=False)
     np.save(input_channels_path, lfp_data["subsample_channels"], allow_pickle=False)
     with open(input_data_path, "wb") as input_data_file:
@@ -330,14 +321,10 @@
             :, ['local_index', 'probe_horizontal_position', 'probe_id','probe_vertical_position']
         ]
 
-<<<<<<< HEAD
-        pd.testing.assert_frame_equal(exp_electrodes, obt_electrodes, check_like=True)
-=======
         pd.testing.assert_frame_equal(exp_electrodes, obt_electrodes, check_like=True)
 
         csd_series = obt_f.get_processing_module("current_source_density")["current_source_density"]
 
         assert np.allclose(csd, csd_series.data[:])
         assert np.allclose(csd_times, csd_series.timestamps[:])
-        assert np.allclose([2, 1], csd_series.control[:])  # ids
->>>>>>> 84d50266
+        assert np.allclose([2, 1], csd_series.control[:])  # ids