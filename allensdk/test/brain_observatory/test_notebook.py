# Copyright 2017 Allen Institute for Brain Science
# This file is part of Allen SDK.
#
# Allen SDK is free software: you can redistribute it and/or modify
# it under the terms of the GNU General Public License as published by
# the Free Software Foundation, version 3 of the License.
#
# Allen SDK is distributed in the hope that it will be useful,
# but WITHOUT ANY WARRANTY; without even the implied warranty of
# Merchantability Or Fitness FOR A PARTICULAR PURPOSE.  See the
# GNU General Public License for more details.
#
# You should have received a copy of the GNU General Public License
# along with Allen SDK.  If not, see <http://www.gnu.org/licenses/>.

from allensdk.core.brain_observatory_cache import BrainObservatoryCache
from allensdk.brain_observatory.drifting_gratings import DriftingGratings
from allensdk.brain_observatory.static_gratings import StaticGratings
from allensdk.brain_observatory.natural_scenes import NaturalScenes
from allensdk.brain_observatory.locally_sparse_noise import LocallySparseNoise
from allensdk.brain_observatory.r_neuropil import estimate_contamination_ratios
import allensdk.brain_observatory.stimulus_info as stim_info
import numpy as np
import pandas as pd
import pytest
import os


@pytest.fixture
def boc():
    endpoint = os.environ['TEST_API_ENDPOINT'] if 'TEST_API_ENDPOINT' in os.environ else 'http://twarehouse-backup'
    return BrainObservatoryCache(manifest_file='boc/manifest.json', base_uri=endpoint)

@pytest.mark.skipif(os.getenv('TEST_COMPLETE') != 'true',
                    reason="partial testing")
def test_brain_observatory_trace_analysis_notebook(boc):
    # Drifting Gratings
    data_set = boc.get_ophys_experiment_data(502376461)
    dg = DriftingGratings(data_set)
    specimen_id = 517425074
    specimen_ids = data_set.get_cell_specimen_ids()
    
    cell_loc = np.argwhere(specimen_ids==specimen_id)[0][0]

<<<<<<< HEAD
    assert cell_loc == 46
=======
    assert cell_loc == 97 
>>>>>>> f63db5d3
    
    # temporal frequency plot
    response = dg.response[:,1:,cell_loc,0]
    tfvals = dg.tfvals[1:]
    orivals = dg.orivals

    # peak
    pk = dg.peak.loc[cell_loc]

    # trials for cell's preferred condition
    pref_ori = dg.orivals[dg.peak.ori_dg[cell_loc]]
    pref_tf = dg.tfvals[dg.peak.tf_dg[cell_loc]]
<<<<<<< HEAD
    assert pref_ori == 270
    assert pref_tf == 1

    pref_trials = dg.stim_table[(dg.stim_table.orientation==pref_ori)&(dg.stim_table.temporal_frequency==pref_tf)]
    assert pref_trials['start'][3] == 1017
    assert pref_trials['end'][3] == 1076
=======
    assert pref_ori == 180 
    assert pref_tf == 2

    pref_trials = dg.stim_table[(dg.stim_table.orientation==pref_ori)&(dg.stim_table.temporal_frequency==pref_tf)]
    assert pref_trials['start'][1] == 836 
    assert pref_trials['end'][1] == 896 
>>>>>>> f63db5d3

    # mean sweep response
    subset = dg.sweep_response[(dg.stim_table.orientation==pref_ori)&(dg.stim_table.temporal_frequency==pref_tf)]
    subset_mean = dg.mean_sweep_response[(dg.stim_table.orientation==pref_ori)&(dg.stim_table.temporal_frequency==pref_tf)]
    assert np.isclose(subset_mean['dx'][1], 0.920868)

    # response to each trial
    trial_timestamps = np.arange(-1*dg.interlength, dg.interlength+dg.sweeplength, 1.)/dg.acquisition_rate


@pytest.mark.skipif(os.getenv('TEST_COMPLETE') != 'true',
                    reason="partial testing")
def test_brain_observatory_static_gratings_notebook(boc):
    data_set = boc.get_ophys_experiment_data(510938357)
    sg = StaticGratings(data_set)

    peak_head = sg.peak.head()
<<<<<<< HEAD
    assert peak_head['cell_specimen_id'][0] == 517399193
    assert np.isclose(peak_head['reliability_sg'][0], -0.0003922755)
=======
    assert peak_head['cell_specimen_id'][0] == 517399188
    assert np.isclose(peak_head['reliability_sg'][0], 0.011318858489782238)
>>>>>>> f63db5d3


@pytest.mark.skipif(os.getenv('TEST_COMPLETE') != 'true',
                    reason="partial testing")
def test_brain_observatory_natural_scenes_notebook(boc):
    data_set = boc.get_ophys_experiment_data(510938357)
    ns = NaturalScenes(data_set)
    ns_head = ns.peak.head()
    
<<<<<<< HEAD
    assert np.isclose(ns_head['peak_dff_ns'][0], 4.22082782)
    assert ns_head['cell_specimen_id'][0] == 517399193
=======
    assert np.isclose(ns_head['peak_dff_ns'][0], 4.9169226656)
    assert ns_head['cell_specimen_id'][0] == 517399188
>>>>>>> f63db5d3

@pytest.mark.skipif(os.getenv('TEST_COMPLETE') != 'true',
                    reason="partial testing")
def test_brain_observatory_locally_sparse_noise_notebook(boc):
    specimen_id = 517410165
    cell = boc.get_cell_specimens(ids=[specimen_id])[0]
    
    exp = boc.get_ophys_experiments(experiment_container_ids=[cell['experiment_container_id']],
                                    stimuli=[stim_info.LOCALLY_SPARSE_NOISE])[0]
                                             
    data_set = boc.get_ophys_experiment_data(exp['id'])
    lsn = LocallySparseNoise(data_set)
    specimen_ids = data_set.get_cell_specimen_ids()
    cell_loc = np.argwhere(specimen_ids==specimen_id)[0][0]
    receptive_field = lsn.receptive_field[:,:,cell_loc,0]

    assert True
    #assert cell_loc
    #assert receptive_field

@pytest.mark.skipif(os.getenv('TEST_COMPLETE') != 'true',
                    reason="partial testing")
def test_brain_observatory_experiment_containers_notebook(boc):
    targeted_structures = boc.get_all_targeted_structures()
    visp_ecs = boc.get_experiment_containers(targeted_structures=['VISp'])
    depths = boc.get_all_imaging_depths()
    stims = boc.get_all_stimuli()
    cre_lines = boc.get_all_cre_lines()
    cux2_ecs = boc.get_experiment_containers(cre_lines=['Cux2-CreERT2'])
    cux2_ec_id = cux2_ecs[-1]['id']
    exps = boc.get_ophys_experiments(experiment_container_ids=[cux2_ec_id])
    exp = boc.get_ophys_experiments(experiment_container_ids=[cux2_ec_id], 
                                    stimuli=[stim_info.STATIC_GRATINGS])[0]
    exp = boc.get_ophys_experiment_data(exp['id'])

    assert set(depths) == set([175, 265, 275, 300, 320, 325, 335, 350, 365, 375])
    expected_stimuli = ['drifting_gratings',
                        'locally_sparse_noise',
                        'locally_sparse_noise_4deg',
                        'locally_sparse_noise_8deg',
                        'natural_movie_one',
                        'natural_movie_three',
                        'natural_movie_two',
                        'natural_scenes',
                        'spontaneous',
                        'static_gratings']
    assert set(stims) == set(expected_stimuli)
    expected_cre_lines = [u'Cux2-CreERT2',
                          u'Emx1-IRES-Cre',
                          u'Nr5a1-Cre',
                          u'Rbp4-Cre_KL100',
                          u'Rorb-IRES2-Cre',
                          u'Scnn1a-Tg3-Cre']
    assert set(cre_lines) == set(expected_cre_lines)
    cells = boc.get_cell_specimens()

    cells = pd.DataFrame.from_records(cells)

    # find direction selective cells in VISp
    visp_ec_ids = [ ec['id'] for ec in visp_ecs ]
    visp_cells = cells[cells['experiment_container_id'].isin(visp_ec_ids)]

    # significant response to drifting gratings stimulus
    sig_cells = visp_cells[visp_cells['p_dg'] < 0.05]

    # direction selective cells
    dsi_cells = sig_cells[(sig_cells['dsi_dg'] > 0.5) & (sig_cells['dsi_dg'] < 1.5)]
    #assert len(cells) == 27124
    assert len(cells) > 0
    #assert len(visp_cells) == 16031
    assert len(visp_cells) > 0
    #assert len(sig_cells) == 8669
    assert len(sig_cells) > 0
    #assert len(dsi_cells) == 4943
    assert len(dsi_cells) > 0

    # find experiment containers for those cells
    dsi_ec_ids = dsi_cells['experiment_container_id'].unique()

    # Download the ophys experiments containing the drifting gratings stimulus for VISp experiment containers
    dsi_exps = boc.get_ophys_experiments(experiment_container_ids=dsi_ec_ids, stimuli=[stim_info.DRIFTING_GRATINGS])

    # pick a direction-selective cell and find its NWB file
    dsi_cell = dsi_cells.iloc[0]

    # figure out which ophys experiment has the drifting gratings stimulus for the cell's experiment container
    cell_exp = boc.get_ophys_experiments(experiment_container_ids=[dsi_cell['experiment_container_id']], 
                                         stimuli=[stim_info.DRIFTING_GRATINGS])[0]
    
    data_set = boc.get_ophys_experiment_data(cell_exp['id'])

    # Fluorescence
    dsi_cell_id = dsi_cell['cell_specimen_id']
    time, raw_traces = data_set.get_fluorescence_traces(cell_specimen_ids=[dsi_cell_id])
    _, demixed_traces = data_set.get_demixed_traces(cell_specimen_ids=[dsi_cell_id])
    _, neuropil_traces = data_set.get_neuropil_traces(cell_specimen_ids=[dsi_cell_id])
    _, corrected_traces = data_set.get_corrected_fluorescence_traces(cell_specimen_ids=[dsi_cell_id])
    _, dff_traces = data_set.get_dff_traces(cell_specimen_ids=[dsi_cell_id])

    # ROI Masks
    data_set = boc.get_ophys_experiment_data(510221121)
    
    # get the specimen IDs for a few cells
    cids = data_set.get_cell_specimen_ids()[:15:5]
    
    # get masks for specific cells
    roi_mask_list = data_set.get_roi_mask(cell_specimen_ids=cids)
    
    # make a mask of all ROIs in the experiment    
    all_roi_masks = data_set.get_roi_mask_array()
    combined_mask = all_roi_masks.max(axis=0)

    max_projection = data_set.get_max_projection()

    # ROI Analysis
    # example loading drifing grating data
    data_set = boc.get_ophys_experiment_data(512326618)
    dg = DriftingGratings(data_set)

    # filter for visually responding, selective cells
    vis_cells = (dg.peak.ptest_dg < 0.05) &  (dg.peak.peak_dff_dg > 3)
    osi_cells = vis_cells & (dg.peak.osi_dg > 0.5) & (dg.peak.osi_dg <= 1.5)
    dsi_cells = vis_cells & (dg.peak.dsi_dg > 0.5) & (dg.peak.dsi_dg <= 1.5)

    # 2-d tf vs. ori histogram
    # tfval = 0 is used for the blank sweep, so we are ignoring it here
    os = np.zeros((len(dg.orivals), len(dg.tfvals)-1))
    ds = np.zeros((len(dg.orivals), len(dg.tfvals)-1))
    
    for i,trial in dg.peak[osi_cells].iterrows():
        os[trial.ori_dg, trial.tf_dg-1] += 1
        
    for i,trial in dg.peak[dsi_cells].iterrows():
        ds[trial.ori_dg, trial.tf_dg-1] += 1
    
    max_count = max(os.max(), ds.max())

    # Neuropil correction
    data_set = boc.get_ophys_experiment_data(569407590)
    csid = data_set.get_cell_specimen_ids()[0]

    time, demixed_traces = data_set.get_demixed_traces(
        cell_specimen_ids=[csid])
    _, neuropil_traces = data_set.get_neuropil_traces(cell_specimen_ids=[csid])

    results = estimate_contamination_ratios(demixed_traces[0], neuropil_traces[0])
    correction = demixed_traces[0] - results['r'] * neuropil_traces[0]
    _, corrected_traces = data_set.get_corrected_fluorescence_traces(
        cell_specimen_ids=[csid])
    
    # Running Speed and Motion Correction
    data_set = boc.get_ophys_experiment_data(512326618)
    dxcm, dxtime = data_set.get_running_speed()
    mc = data_set.get_motion_correction()

    assert True<|MERGE_RESOLUTION|>--- conflicted
+++ resolved
@@ -42,11 +42,7 @@
     
     cell_loc = np.argwhere(specimen_ids==specimen_id)[0][0]
 
-<<<<<<< HEAD
-    assert cell_loc == 46
-=======
     assert cell_loc == 97 
->>>>>>> f63db5d3
     
     # temporal frequency plot
     response = dg.response[:,1:,cell_loc,0]
@@ -59,21 +55,12 @@
     # trials for cell's preferred condition
     pref_ori = dg.orivals[dg.peak.ori_dg[cell_loc]]
     pref_tf = dg.tfvals[dg.peak.tf_dg[cell_loc]]
-<<<<<<< HEAD
-    assert pref_ori == 270
-    assert pref_tf == 1
-
-    pref_trials = dg.stim_table[(dg.stim_table.orientation==pref_ori)&(dg.stim_table.temporal_frequency==pref_tf)]
-    assert pref_trials['start'][3] == 1017
-    assert pref_trials['end'][3] == 1076
-=======
     assert pref_ori == 180 
     assert pref_tf == 2
 
     pref_trials = dg.stim_table[(dg.stim_table.orientation==pref_ori)&(dg.stim_table.temporal_frequency==pref_tf)]
     assert pref_trials['start'][1] == 836 
     assert pref_trials['end'][1] == 896 
->>>>>>> f63db5d3
 
     # mean sweep response
     subset = dg.sweep_response[(dg.stim_table.orientation==pref_ori)&(dg.stim_table.temporal_frequency==pref_tf)]
@@ -91,13 +78,8 @@
     sg = StaticGratings(data_set)
 
     peak_head = sg.peak.head()
-<<<<<<< HEAD
-    assert peak_head['cell_specimen_id'][0] == 517399193
-    assert np.isclose(peak_head['reliability_sg'][0], -0.0003922755)
-=======
     assert peak_head['cell_specimen_id'][0] == 517399188
     assert np.isclose(peak_head['reliability_sg'][0], 0.011318858489782238)
->>>>>>> f63db5d3
 
 
 @pytest.mark.skipif(os.getenv('TEST_COMPLETE') != 'true',
@@ -107,13 +89,8 @@
     ns = NaturalScenes(data_set)
     ns_head = ns.peak.head()
     
-<<<<<<< HEAD
-    assert np.isclose(ns_head['peak_dff_ns'][0], 4.22082782)
-    assert ns_head['cell_specimen_id'][0] == 517399193
-=======
     assert np.isclose(ns_head['peak_dff_ns'][0], 4.9169226656)
     assert ns_head['cell_specimen_id'][0] == 517399188
->>>>>>> f63db5d3
 
 @pytest.mark.skipif(os.getenv('TEST_COMPLETE') != 'true',
                     reason="partial testing")
