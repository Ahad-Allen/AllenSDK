# Allen Institute Software License - This software license is the 2-clause BSD
# license plus a third clause that prohibits redistribution for commercial
# purposes without further permission.
#
# Copyright 2017. Allen Institute. All rights reserved.
#
# Redistribution and use in source and binary forms, with or without
# modification, are permitted provided that the following conditions are met:
#
# 1. Redistributions of source code must retain the above copyright notice,
# this list of conditions and the following disclaimer.
#
# 2. Redistributions in binary form must reproduce the above copyright notice,
# this list of conditions and the following disclaimer in the documentation
# and/or other materials provided with the distribution.
#
# 3. Redistributions for commercial purposes are not permitted without the
# Allen Institute's written permission.
# For purposes of this license, commercial purposes is the incorporation of the
# Allen Institute's software into anything for which you will charge fees or
# other compensation. Contact terms@alleninstitute.org for commercial licensing
# opportunities.
#
# THIS SOFTWARE IS PROVIDED BY THE COPYRIGHT HOLDERS AND CONTRIBUTORS "AS IS"
# AND ANY EXPRESS OR IMPLIED WARRANTIES, INCLUDING, BUT NOT LIMITED TO, THE
# IMPLIED WARRANTIES OF MERCHANTABILITY AND FITNESS FOR A PARTICULAR PURPOSE
# ARE DISCLAIMED. IN NO EVENT SHALL THE COPYRIGHT HOLDER OR CONTRIBUTORS BE
# LIABLE FOR ANY DIRECT, INDIRECT, INCIDENTAL, SPECIAL, EXEMPLARY, OR
# CONSEQUENTIAL DAMAGES (INCLUDING, BUT NOT LIMITED TO, PROCUREMENT OF
# SUBSTITUTE GOODS OR SERVICES; LOSS OF USE, DATA, OR PROFITS; OR BUSINESS
# INTERRUPTION) HOWEVER CAUSED AND ON ANY THEORY OF LIABILITY, WHETHER IN
# CONTRACT, STRICT LIABILITY, OR TORT (INCLUDING NEGLIGENCE OR OTHERWISE)
# ARISING IN ANY WAY OUT OF THE USE OF THIS SOFTWARE, EVEN IF ADVISED OF THE
# POSSIBILITY OF SUCH DAMAGE.
#
import logging

<<<<<<< HEAD
__version__ = '2.13.0'
=======
__version__ = '2.12.4'

>>>>>>> fdedea1c

try:
    from logging import NullHandler
except ImportError:
    class NullHandler(logging.Handler):
        def emit(self, record):
            pass


class OneResultExpectedError(RuntimeError):
    pass


def one(x):
    if isinstance(x, str):
        return x
    try:
        xlen = len(x)
    except TypeError:
        return x
    if xlen != 1:
        raise OneResultExpectedError("Expected length one result, received: "
                                     f"{x} results from queryr")
    if isinstance(x, set):
        return list(x)[0]
    else:
        return x[0]


logging.getLogger(__name__).addHandler(NullHandler())

if True:
    file_download_log = logging.getLogger(
        'allensdk.api.api.retrieve_file_over_http')
    file_download_log.setLevel(logging.INFO)
    console = logging.StreamHandler()
    formatter = logging.Formatter("%(asctime)s %(name)-12s "
                                  "%(levelname)-8s %(message)s")
    console.setFormatter(formatter)
    file_download_log.addHandler(console)<|MERGE_RESOLUTION|>--- conflicted
+++ resolved
@@ -35,12 +35,8 @@
 #
 import logging
 
-<<<<<<< HEAD
-__version__ = '2.13.0'
-=======
 __version__ = '2.12.4'
 
->>>>>>> fdedea1c
 
 try:
     from logging import NullHandler
