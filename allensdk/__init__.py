# Allen Institute Software License - This software license is the 2-clause BSD
# license plus a third clause that prohibits redistribution for commercial
# purposes without further permission.
#
# Copyright 2017. Allen Institute. All rights reserved.
#
# Redistribution and use in source and binary forms, with or without
# modification, are permitted provided that the following conditions are met:
#
# 1. Redistributions of source code must retain the above copyright notice,
# this list of conditions and the following disclaimer.
#
# 2. Redistributions in binary form must reproduce the above copyright notice,
# this list of conditions and the following disclaimer in the documentation
# and/or other materials provided with the distribution.
#
# 3. Redistributions for commercial purposes are not permitted without the
# Allen Institute's written permission.
# For purposes of this license, commercial purposes is the incorporation of the
# Allen Institute's software into anything for which you will charge fees or
# other compensation. Contact terms@alleninstitute.org for commercial licensing
# opportunities.
#
# THIS SOFTWARE IS PROVIDED BY THE COPYRIGHT HOLDERS AND CONTRIBUTORS "AS IS"
# AND ANY EXPRESS OR IMPLIED WARRANTIES, INCLUDING, BUT NOT LIMITED TO, THE
# IMPLIED WARRANTIES OF MERCHANTABILITY AND FITNESS FOR A PARTICULAR PURPOSE
# ARE DISCLAIMED. IN NO EVENT SHALL THE COPYRIGHT HOLDER OR CONTRIBUTORS BE
# LIABLE FOR ANY DIRECT, INDIRECT, INCIDENTAL, SPECIAL, EXEMPLARY, OR
# CONSEQUENTIAL DAMAGES (INCLUDING, BUT NOT LIMITED TO, PROCUREMENT OF
# SUBSTITUTE GOODS OR SERVICES; LOSS OF USE, DATA, OR PROFITS; OR BUSINESS
# INTERRUPTION) HOWEVER CAUSED AND ON ANY THEORY OF LIABILITY, WHETHER IN
# CONTRACT, STRICT LIABILITY, OR TORT (INCLUDING NEGLIGENCE OR OTHERWISE)
# ARISING IN ANY WAY OUT OF THE USE OF THIS SOFTWARE, EVEN IF ADVISED OF THE
# POSSIBILITY OF SUCH DAMAGE.
#
import logging

<<<<<<< HEAD
__version__ = '1.4.0'

=======
__version__ = '1.3.2'
>>>>>>> 669dd7ed

try:
    from logging import NullHandler
except ImportError:
    class NullHandler(logging.Handler):
        def emit(self, record):
            pass


class OneResultExpectedError(RuntimeError):
    pass


def one(x):
    if isinstance(x, str):
        return x
    try:
        xlen = len(x)
    except TypeError:
        return x
    if xlen != 1:
        raise OneResultExpectedError('Expected length one result, received: {} results from query'.format(x))
    if isinstance(x, set):
        return list(x)[0]
    else:
        return x[0]


logging.getLogger(__name__).addHandler(NullHandler())

if True:
    file_download_log = logging.getLogger(
        'allensdk.api.api.retrieve_file_over_http')
    file_download_log.setLevel(logging.INFO)
    console = logging.StreamHandler()
    formatter = logging.Formatter('%(asctime)s %(name)-12s %(levelname)-8s %(message)s')
    console.setFormatter(formatter)
    file_download_log.addHandler(console)<|MERGE_RESOLUTION|>--- conflicted
+++ resolved
@@ -35,12 +35,9 @@
 #
 import logging
 
-<<<<<<< HEAD
+
 __version__ = '1.4.0'
 
-=======
-__version__ = '1.3.2'
->>>>>>> 669dd7ed
 
 try:
     from logging import NullHandler
