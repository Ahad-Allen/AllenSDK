--- conflicted
+++ resolved
@@ -37,11 +37,8 @@
 
 
 
-<<<<<<< HEAD
-__version__ = '2.5.1'
-=======
+
 __version__ = '2.6.0'
->>>>>>> fe6cf837
 
 
 try:
