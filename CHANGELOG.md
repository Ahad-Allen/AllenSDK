# Change Log
All notable changes to this project will be documented in this file.

<<<<<<< HEAD
## [1.8.0] = [UPDATE_DATE]
=======
## [1.7.1] = 2020-05-5

### Bug Fixes
- Time sync tests were failing because of removed content. Tests were running only on nightly.
- Notebook tests failing on nightly because of down server, switched tests to production server.
>>>>>>> 87431213

## [1.7.0] = 2020-04-29

### Added
- Internal users can now access `eye_tracking` ellipse fit data from behavior + ophys Session objects
- A new mixin for managing processing parameters for Session objects
- Added support for additional sync file line labels

### Changed
- Monitor delay calculation is updated to properly handle photodiode streams that end
on a rising edge. We are no longer providing a default delay value in case of error.

### Bug Fixes
- experiment\_table from behavior project cache has NaNs in the 'imaging\_depth' column for MultiScope experiments due to incorrect join in behavior\_project\_lims\_api.py and 4 other places where ophys\_sessions was incorrectly queried for imaging\_depth\_id
- get_keys method for sync datasets was returning the wrong line labels and creating incorrect key, value pairs for
data loading from sync files

## [1.6.0] = 2020-03-23

### Added
- tutorial for optotagging for ecephys notebook
- get\_receptive\_field() method in ecephys receptive field mapping

### Changed
- remove redundant sham\_change column in behavior sessions.trials table
- versions for NWB output for ecephys and ophys behavior.
- monitor delay is now calculated for BehaviorOphysLimsApi rather than defaulting to 0.0351

### Bug Fixes
- Fixed a bug where auto-rewarded trials were not properly attributed in the rewards property of a visual behavior
- return None rather than raise exception if no container id was returned from lims id for given ophys id
- Project caches no longer accept arbitrary keywords
- matplotloib.pyplot.hist parameter normed no longer supported


## [1.5.0] = 2020-02-10

### Added
 - Users have an option to provide credentials for accessing the database either explicitly via public API or by setting up the environment variables

### Changed
 - Allow users to modify BehaviorDataSession and BehaviorOphysSession data

### Bug Fixes
 - morphology.apply_affine correctly rescales radii
 - invalid extracellular electrophysiology spikes no longer show up as spikes at time -1
 - (internal) When loading a behavior session, behavior and eye tracking video frame times are assessed from the correct lines

## [1.3.0] = 2019-12-12


### Added
 - Improved Neuropixels data download performance by enabling asynchronous transfers. Data downloads will now raise timeout errors when data cannot be retrieved in a reasonable timeframe.

### Changed
 - Updated AllenSDK readme and contributing documentation

### Bug Fixes
 - https://github.com/AllenInstitute/AllenSDK/issues/1214 Fix hanging downloads for Neuropixels NWB files


## [1.0.0] = 2019-10-3

### Added
 - Support for Brain Observatory - Visual Coding Neuropixels data.
 - https://github.com/AllenInstitute/AllenSDK/issues/447 Implemented improved eye tracking module based on DeepLabCut

### Changed
 - Python 2.x is no longer supported.
 - statsmodels is now pinned at 0.9.0

### Bug Fixes
 - https://github.com/AllenInstitute/AllenSDK/commit/f76678 Fix integer division bug in receptive field analysis


## [0.16.3] = 2019-5-22

### Bug Fixes
 - https://github.com/AllenInstitute/AllenSDK/issues/660 Use pillow/Image.resize instead of scipy.misc.imresize
 - https://github.com/AllenInstitute/AllenSDK/issues/659 Same
 - https://github.com/AllenInstitute/AllenSDK/issues/661 Update example notebooks

## [0.16.2] = 2019-4-23

### Added
 - https://github.com/AllenInstitute/AllenSDK/issues/549 Transforms for tissuecyte registration accessible from allensdk
 - https://github.com/AllenInstitute/AllenSDK/pull/568 Release instructions for future maintainers.

### Changed
 - https://github.com/AllenInstitute/AllenSDK/issues/582 Documentation builds from a yml config in python 3.7

### Bug Fixes
 - https://github.com/AllenInstitute/AllenSDK/issues/523 pip no longer fails on new conda environment because of tables

## [0.16.1] = 2019-3-12

### Added
 - Added tools for working with itksnap label descriptions (https://github.com/AllenInstitute/AllenSDK/issues/312)

### Changed
 - Update pytest version number (now requires pytest>=4.1.1)
 - Update numpy version number (now requires numpy>=1.15.1)
 - Removed deprecated functions from BrainObservatoryNwbDataSet
 - Updated documentation

### Bug Fixes
 - https://github.com/AllenInstitute/AllenSDK/issues/256 Examples python3 compatible
 - https://github.com/AllenInstitute/AllenSDK/issues/267 Fix get_cell_specimens filter argument
 - https://github.com/AllenInstitute/AllenSDK/pull/226 Fix pandas sorting behavior warning
 - https://github.com/AllenInstitute/AllenSDK/issues/207 Fix "two celltypes features"
 - https://github.com/AllenInstitute/AllenSDK/issues/273 Fix "make notebook"
 - https://github.com/AllenInstitute/AllenSDK/issues/275 Fix inconsistent numpy requirement
 - https://github.com/AllenInstitute/AllenSDK/issues/295 Fix BiophysicalApi.get_neuronal_models
 - https://github.com/AllenInstitute/AllenSDK/issues/309 Fix tests to use updated pytest
 - https://github.com/AllenInstitute/AllenSDK/issues/307 Fix openjpeg dependency in python3 in the CI build
 - https://github.com/AllenInstitute/AllenSDK/issues/311 Fix locally sparse noise test
 - https://github.com/AllenInstitute/AllenSDK/issues/330 Fix numpy warning message
 - https://github.com/AllenInstitute/AllenSDK/issues/330 Fix Pillow dependency install
 - https://github.com/AllenInstitute/AllenSDK/issues/405 Fix session analysis regression test (passing CI in python2 and python3)
 - https://github.com/AllenInstitute/AllenSDK/issues/420 Fix installation bug resulting from pytables 3.5
 - https://github.com/AllenInstitute/AllenSDK/commit/1ef88046a58a36d870d3f1048a778806d1db2954 Fix scikit-image dependency install

## [0.16.0] = 2018-10-04

### Added
- BrainObservatoryCache.get_ophys_experiment_events
- BrainObservatoryCache.get_ophys_experiments and get_experiment_containers accept reporter_lines argument
- BrainObservatoryCache.ge_ophys_experiment_analysis
- Cache subclasses can have their manifest locations set via environment variable

## [0.14.5] = 2018-06-14

### Changed
- bumped lower limit of pandas to 0.17, removed upper limit
- changed CellTypesCache cell data structure to be less nested, more flat. Requires update to manifest and re-download of cells.json.
- simplified MouseConnectivityCache data structure.  Requires update to manifest and re-download of experiments.json.
- stopped using deprecated function in SimpleTree

### Added
- regression tests for Brain Observatory analysis

## [0.14.4] - 2018-01-30

### Changed

- Numerous Python 2/3 compatibility fixes
- Improved spike filtering in ephys.ephys_features

## [0.14.3] - 2017-10-19

### Added

- CellTypesCache.get_cells has a new `species` argument.

### Changed

- MouseConnectivityCache downloads structure masks instead of computing them.

## [0.14.2] - 2017-08-17

### Added

- ABS-64; Jupyterhub Dockerfiles
- PR #13; Manifest error check

### Changed

ABS-132; changed to Allen Institute Software License
ABS-129; StructureTree converts color hex triplet to 8-bit color triplet
ABS-125; update expected data for unmocked tests
PBS-358; update extract_trace module to deal with motion border case
ABS-85; allow variable long square start time in ephys feature extractor

## [0.13.2] - 2017-06-15

### Added

- BrainObservatoryNwbDataSet.get_demixed_traces
- BrainObservatoryNwbDataSet.get_pupil_location
- BrainObservatoryNwbDataSet.get_pupil_size
- BrainObservatoryApi.get_cell_specimen_id_mapping
- allensdk.brain_observatory.receptive_field_analysis
- allensdk.brain_observatory.demixer

### Changed

- BrainObservatoryCache.get_ophys_experiments returns "acquisition_age_days" instead of "age_days".  The new field describes the age of the animal on the day of experiment acquisition.
- BrainObservatoryCache.get_experiment_containers no longer returns "age_days".
- BrainObservatoryCache.get_ophys_experiments accepts a list of cell_specimen_ids for additional filtering
- json_utilities uses simplejson for better NaN handling


## [0.13.1] - 2017-03-20

### Fixed

- issue #42: Caching behavior in MouseConnectivityCache for CCF volumes fixed
- GLIF examples, documentation fixed

## [0.13.0] - 2017-03-16

### Added

- ReferenceSpace is a new class for relating structure graphs and annotation volumes.
- Standardized caching and paging decorators

### Changed

- Ontology has been deprecated in favor of StructureTree. 
- MouseConnectivityCache uses StructureTree internally (ontology-based methods are deprecated)
- CellTypesCache and MouseConnectivityCache use cacher decorator
- GlifApi has stateless methods now.  Old methods are deprecated.  

### Fixed

- Github issue #35 - MouseConnectivityCache's manifest now uses CCF-version- and resolution-specific file names for masks.  The masks now live inside the CCF version directory.  Users must download a new manifest.

## [0.12.4] - 2016-10-28

### Fixed

- Github issues #23, #28 - added a new dependency "requests_toolbelt" and upgraded API database for more reliable large file downloads.
- Github issue #26 - better documentation for structure unionize records.
- Github issue #25 - documentation errors in brain observatory analysis.

### Changed

- New CCF annotation volume with complete cortical areas and layers.
- Mouse Connectivity structure unionize records have been computed for new CCF.  Previous records are available here: http://download.alleninstitute.org/informatics-archive/june-2016/mouse_projection/
- Github issue #27 - MouseConnectivityCache.get_structure_unionizes returns only requested structures, not all descendants.  Added a separate argument for descendant inclusion.

### Added

- MouseConnectivityCache has a new constructor argument for specifying CCF version.

## [0.12.2] - 2016-9-1

### Fixed

- Github issue #16 (jinja2 requirement)
- Github pull request #21 (spurious "i" typo) in r_neuropil.py

## [0.12.1] - 2016-8-17

### Changed

- neuropil subtraction algorithm (brain_observatory.r_neuropil) faster and more robust
- formatting changes for better PEP8 compliance
- preparation for Python 3 support
- updated Dockerfiles

### Fixed

- Github issue #17 (scipy requirement)

## [0.12.0] - 2016-6-9

### Added

- Support for the Allen Brain Observatory data (BrainObservatoryCache and BrainObservatoryApi classes).
- Code for neurpil subtraction, dF/F estimation, and tuning analysis.
- New ephys feature extractor (ephys_features.py, ephys_extractor.py).  The old one is still there (feature_extractor.py) but should be considered deprecated.

## [0.11.0] - 2016-3-3

### Added

- CellTypesCache.get_cells has a new argument 'reporter_status', which accepts one or more ReporterStatus values.
- CellTypesApi.save_reconstruction_marker and CellTypesCache.get_reconstruction_marker download and open files containing positions that mark special points in reconstruction (truncation, early termination of reconstruction, etc).
- swc.read_marker_file for reading in marker files 
- Morphology has new methods for manipulating the morphology tree structure
- allensdk.model.biophysical package supports active and passive models

### Changed

- Morphology compartments are now Compartment objects that behave like dictionaries
- Compartment.children stores references to immediate descendant Compartments
- spike times in NWB files are stored in "analysis/spike_times" instead of "analysis/aibs_spike_times"
- NwbDataSet looks for spike times in both locations ("spike_times" first)
- glif_neuron_methods.py function names have been changed to be more standardized
- allensdk.model.biophysical_perisomatic package renamed to allensdk.model.biophysical
- NEURON dependency updated to 7.4 release 1370

### Fixed

- MouseConnectivityCache.get_structure_mask bug fixed (github issue 8)
- CellTypesApi.get_ephys_sweeps returns sweeps in sweep number order (github issue 11)
- NwbDataSet.set_spike_times added maxshape(None,) to create_dataset (github issue 7)

## [0.10.1] - 2015-9-24

### Added

- MouseConnectivityCache.get\_projection\_matrix, method for building a signal matrix from injection structure to projection structure.
- CellTypesCache.get\_morphology\_features, method for retrieving morphology features for all cells
- CellTypesCache.get\_all\_features, method for retrieving both morphology and ephys features for all cells in a single table
- new RmaTemplate class enables construction of queries with jinja2 template library.
- Jupyter notebook examples added to documentation.

### Fixed

- Api.retrieve\_parsed\_json\_over\_http respects post parameter.
- improved installation of dependencies.

### Changed

- Ontology.get\_child\_ids and Ontology.get\_descendant\_ids accept a list of ids instead of a variable length argument list.
- API Access/Data API Client documentation better reflects new 0.10.x allensdk.api.query modules.
- Cache.wrap method defaults to save_as_json=False.
- Cache.wrap method defaults to returning json rather than a pandas dataframe (new parameter return_dataframe=False).
- BiophysicalApi.cache_data throws an exception if no data is found for a neuronal model id.
- Replaced brainscales Dockerfile with neuralenseble Dockerfiles.


## [0.10.1] - 2015-x-x

### Added

- MouseConnectivityCache.get_projection_matrix, method for building a signal matrix from injection structure to projection structure.
- CellTypesCache.get_morphology_features, method for retrieving morphology features for all cells
- CellTypesCache.get_all_features, method for retrieving both morphology and ephys features for all cells in a single table

### Changed

- Ontology.get_child_ids and Ontology.get_descendant_ids accept a list of ids instead of a variable length argument list.

## [0.10.0] - 2015-8-20

### Added

- Manifest and Cache classes for keeping track of files
- MouseConnectivityApi class for downloading data from the Mouse Connectivity Atlas
- MouseConnectivityCache fclass or keeping track of files
- CellTypesCache for keeping track of cell types files
- Ontology class for manipulating structures
- Rma class for formalizing API queries
- GridDataApi for downloading expression and projection grid volumes
- EphysFeatureExtractor module for computing ephys features used in Cell Types Database

### Fixed

- json\_utilities has better numpy data type serialization support

## [0.9.1] - 2015-5-13

### Changed

- Documentation updated

### Fixed

- Installation/Makefile bug

## [0.9.0] - 2015-5-12

### Added

- Everything: initial release!<|MERGE_RESOLUTION|>--- conflicted
+++ resolved
@@ -1,15 +1,14 @@
 # Change Log
 All notable changes to this project will be documented in this file.
 
-<<<<<<< HEAD
 ## [1.8.0] = [UPDATE_DATE]
-=======
+
+
 ## [1.7.1] = 2020-05-5
 
 ### Bug Fixes
 - Time sync tests were failing because of removed content. Tests were running only on nightly.
 - Notebook tests failing on nightly because of down server, switched tests to production server.
->>>>>>> 87431213
 
 ## [1.7.0] = 2020-04-29
 
